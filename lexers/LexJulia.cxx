--- conflicted
+++ resolved
@@ -121,12 +121,6 @@
 	21, "SCE_JULIA_TYPEOPERATOR", "operator type", "Type annotation operator",
 };
 
-<<<<<<< HEAD
-const int sizeJuliaLexicalClasses = static_cast<int>(std::size(juliaLexicalClasses));
-
-
-=======
->>>>>>> 1c1a4cb6
 class LexerJulia : public DefaultLexer {
 	WordList keywords;
 	WordList identifiers2;
