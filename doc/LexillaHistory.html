<?xml version="1.0" encoding="UTF-8"?>
<!DOCTYPE html PUBLIC "-//W3C//DTD XHTML 1.0 Transitional//EN"
    "http://www.w3.org/TR/xhtml1/DTD/xhtml1-transitional.dtd">
<html xmlns="http://www.w3.org/1999/xhtml">
  <head>
    <meta name="generator" content="HTML Tidy, see www.w3.org" />
    <meta name="generator" content="SciTE" />
    <meta http-equiv="Content-Type" content="text/html; charset=utf-8" />
    <meta name="viewport" content="width=device-width, initial-scale=1" />
    <title>
      Lexilla
    </title>
    <style type="text/css">
        table {
            border-collapse: collapse;
            font-size: 80%;
        }
        td {
            xborder: 1px solid #1F1F1F;
            padding: 0px 4px;
        }
    </style>
  </head>
  <body bgcolor="#FFFFFF" text="#000000">
    <table bgcolor="#000000" width="100%" cellspacing="0" cellpadding="0" border="0">
      <tr>
        <td>
          <img src="SciTEIco.png" border="3" height="64" width="64" alt="Scintilla icon" />
        </td>
        <td>
          <a href="index.html" style="color:white;text-decoration:none"><font size="5">Lexilla</font></a>
        </td>
      </tr>
    </table>
    <h1>History of Lexilla</h1>
    <p>
       Lexilla was originally code that was part of the Scintilla project.
       Thus it shares much of the history and contributors of Scintilla before it was extracted as its own project.
    </p>
    <h2>Contributors</h2>
    <p>
       Thanks to all the people that have contributed patches, bug reports and suggestions.
    </p>
    <p>
       Source code and documentation have been contributed by
    </p>
    <table>
      <tr>
	<td>Atsuo Ishimoto</td>
	<td>Mark Hammond</td>
	<td>Francois Le Coguiec</td>
	<td>Dale Nagata</td>
      </tr><tr>
	<td>Ralf Reinhardt</td>
	<td>Philippe Lhoste</td>
	<td>Andrew McKinlay</td>
	<td>Stephan R. A. Deibel</td>
      </tr><tr>
	<td>Hans Eckardt</td>
	<td>Vassili Bourdo</td>
	<td>Maksim Lin</td>
	<td>Robin Dunn</td>
      </tr><tr>
	<td>John Ehresman</td>
	<td>Steffen Goeldner</td>
	<td>Deepak S.</td>
	<td><a href="http://www.develop.com">DevelopMentor</a></td>
      </tr><tr>
	<td>Yann Gaillard</td>
	<td>Aubin Paul</td>
	<td>Jason Diamond</td>
	<td>Ahmad Baitalmal</td>
      </tr><tr>
	<td>Paul Winwood</td>
	<td>Maxim Baranov</td>
	<td>Ragnar Højland</td>
	<td>Christian Obrecht</td>
      </tr><tr>
	<td>Andreas Neukoetter</td>
	<td>Adam Gates</td>
	<td>Steve Lhomme</td>
	<td>Ferdinand Prantl</td>
      </tr><tr>
	<td>Jan Dries</td>
	<td>Markus Gritsch</td>
	<td>Tahir Karaca</td>
	<td>Ahmad Zawawi</td>
      </tr><tr>
	<td>Laurent le Tynevez</td>
	<td>Walter Braeu</td>
	<td>Ashley Cambrell</td>
	<td>Garrett Serack</td>
      </tr><tr>
	<td>Holger Schmidt</td>
	<td><a href="http://www.activestate.com">ActiveState</a></td>
	<td>James Larcombe</td>
	<td>Alexey Yutkin</td>
      </tr><tr>
	<td>Jan Hercek</td>
	<td>Richard Pecl</td>
	<td>Edward K. Ream</td>
	<td>Valery Kondakoff</td>
      </tr><tr>
	<td>Smári McCarthy</td>
	<td>Clemens Wyss</td>
	<td>Simon Steele</td>
	<td>Serge A. Baranov</td>
      </tr><tr>
	<td>Xavier Nodet</td>
	<td>Willy Devaux</td>
	<td>David Clain</td>
	<td>Brendon Yenson</td>
      </tr><tr>
	<td><a href="http://www.baanboard.com">Vamsi Potluru</a></td>
	<td>Praveen Ambekar</td>
	<td>Alan Knowles</td>
	<td>Kengo Jinno</td>
      </tr><tr>
	<td>Valentin Valchev</td>
	<td>Marcos E. Wurzius</td>
	<td>Martin Alderson</td>
	<td>Robert Gustavsson</td>
      </tr><tr>
	<td>José Fonseca</td>
	<td>Holger Kiemes</td>
	<td>Francis Irving</td>
	<td>Scott Kirkwood</td>
      </tr><tr>
	<td>Brian Quinlan</td>
	<td>Ubi</td>
	<td>Michael R. Duerig</td>
	<td>Deepak T</td>
      </tr><tr>
	<td>Don Paul Beletsky</td>
	<td>Gerhard Kalab</td>
	<td>Olivier Dagenais</td>
	<td>Josh Wingstrom</td>
      </tr><tr>
	<td>Bruce Dodson</td>
	<td>Sergey Koshcheyev</td>
	<td>Chuan-jian Shen</td>
	<td>Shane Caraveo</td>
      </tr><tr>
	<td>Alexander Scripnik</td>
	<td>Ryan Christianson</td>
	<td>Martin Steffensen</td>
	<td>Jakub Vrána</td>
      </tr><tr>
	<td>The Black Horus</td>
	<td>Bernd Kreuss</td>
	<td>Thomas Lauer</td>
	<td>Mike Lansdaal</td>
      </tr><tr>
	<td>Yukihiro Nakai</td>
	<td>Jochen Tucht</td>
	<td>Greg Smith</td>
	<td>Steve Schoettler</td>
      </tr><tr>
	<td>Mauritius Thinnes</td>
	<td>Darren Schroeder</td>
	<td>Pedro Guerreiro</td>
	<td>Steven te Brinke</td>
      </tr><tr>
	<td>Dan Petitt</td>
	<td>Biswapesh Chattopadhyay</td>
	<td>Kein-Hong Man</td>
	<td>Patrizio Bekerle</td>
      </tr><tr>
	<td>Nigel Hathaway</td>
	<td>Hrishikesh Desai</td>
	<td>Sergey Puljajev</td>
	<td>Mathias Rauen</td>
      </tr><tr>
	<td><a href="http://www.spaceblue.com">Angelo Mandato</a></td>
	<td>Denis Sureau</td>
	<td>Kaspar Schiess</td>
	<td>Christoph Hösler</td>
      </tr><tr>
	<td>João Paulo F Farias</td>
	<td>Ron Schofield</td>
	<td>Stefan Wosnik</td>
	<td>Marius Gheorghe</td>
      </tr><tr>
	<td>Naba Kumar</td>
	<td>Sean O'Dell</td>
	<td>Stefanos Togoulidis</td>
	<td>Hans Hagen</td>
      </tr><tr>
	<td>Jim Cape</td>
	<td>Roland Walter</td>
	<td>Brian Mosher</td>
	<td>Nicholas Nemtsev</td>
      </tr><tr>
	<td>Roy Wood</td>
	<td>Peter-Henry Mander</td>
	<td>Robert Boucher</td>
	<td>Christoph Dalitz</td>
      </tr><tr>
	<td>April White</td>
	<td>S. Umar</td>
	<td>Trent Mick</td>
	<td>Filip Yaghob</td>
      </tr><tr>
	<td>Avi Yegudin</td>
	<td>Vivi Orunitia</td>
	<td>Manfred Becker</td>
	<td>Dimitris Keletsekis</td>
      </tr><tr>
	<td>Yuiga</td>
	<td>Davide Scola</td>
	<td>Jason Boggs</td>
	<td>Reinhold Niesner</td>
      </tr><tr>
	<td>Jos van der Zande</td>
	<td>Pescuma</td>
	<td>Pavol Bosik</td>
	<td>Johannes Schmid</td>
      </tr><tr>
	<td>Blair McGlashan</td>
	<td>Mikael Hultgren</td>
	<td>Florian Balmer</td>
	<td>Hadar Raz</td>
      </tr><tr>
	<td>Herr Pfarrer</td>
	<td>Ben Key</td>
	<td>Gene Barry</td>
	<td>Niki Spahiev</td>
      </tr><tr>
	<td>Carsten Sperber</td>
	<td>Phil Reid</td>
	<td>Iago Rubio</td>
	<td>Régis Vaquette</td>
      </tr><tr>
	<td>Massimo Corà</td>
	<td>Elias Pschernig</td>
	<td>Chris Jones</td>
	<td>Josiah Reynolds</td>
      </tr><tr>
	<td>Robert Roessler <a href="http://www.rftp.com">rftp.com</a></td>
	<td>Steve Donovan</td>
	<td>Jan Martin Pettersen</td>
	<td>Sergey Philippov</td>
      </tr><tr>
	<td>Borujoa</td>
	<td>Michael Owens</td>
	<td>Franck Marcia</td>
	<td>Massimo Maria Ghisalberti</td>
      </tr><tr>
	<td>Frank Wunderlich</td>
	<td>Josepmaria Roca</td>
	<td>Tobias Engvall</td>
	<td>Suzumizaki Kimitaka</td>
      </tr><tr>
	<td>Michael Cartmell</td>
	<td>Pascal Hurni</td>
	<td>Andre</td>
	<td>Randy Butler</td>
      </tr><tr>
	<td>Georg Ritter</td>
	<td>Michael Goffioul</td>
	<td>Ben Harper</td>
	<td>Adam Strzelecki</td>
      </tr><tr>
	<td>Kamen Stanev</td>
	<td>Steve Menard</td>
	<td>Oliver Yeoh</td>
	<td>Eric Promislow</td>
      </tr><tr>
	<td>Joseph Galbraith</td>
	<td>Jeffrey Ren</td>
	<td>Armel Asselin</td>
	<td>Jim Pattee</td>
      </tr><tr>
	<td>Friedrich Vedder</td>
	<td>Sebastian Pipping</td>
	<td>Andre Arpin</td>
	<td>Stanislav Maslovski</td>
      </tr><tr>
	<td>Martin Stone</td>
	<td>Fabien Proriol</td>
	<td>mimir</td>
	<td>Nicola Civran</td>
      </tr><tr>
	<td>Snow</td>
	<td>Mitchell Foral</td>
	<td>Pieter Holtzhausen</td>
	<td>Waldemar Augustyn</td>
      </tr><tr>
	<td>Jason Haslam</td>
	<td>Sebastian Steinlechner</td>
	<td>Chris Rickard</td>
	<td>Rob McMullen</td>
      </tr><tr>
	<td>Stefan Schwendeler</td>
	<td>Cristian Adam</td>
	<td>Nicolas Chachereau</td>
	<td>Istvan Szollosi</td>
      </tr><tr>
	<td>Xie Renhui</td>
	<td>Enrico Tröger</td>
	<td>Todd Whiteman</td>
	<td>Yuval Papish</td>
      </tr><tr>
	<td>instanton</td>
	<td>Sergio Lucato</td>
	<td>VladVRO</td>
	<td>Dmitry Maslov</td>
      </tr><tr>
	<td>chupakabra</td>
	<td>Juan Carlos Arevalo Baeza</td>
	<td>Nick Treleaven</td>
	<td>Stephen Stagg</td>
      </tr><tr>
	<td>Jean-Paul Iribarren</td>
	<td>Tim Gerundt</td>
	<td>Sam Harwell</td>
	<td>Boris</td>
      </tr><tr>
	<td>Jason Oster</td>
	<td>Gertjan Kloosterman</td>
	<td>alexbodn</td>
	<td>Sergiu Dotenco</td>
      </tr><tr>
	<td>Anders Karlsson</td>
	<td>ozlooper</td>
	<td>Marko Njezic</td>
	<td>Eugen Bitter</td>
      </tr><tr>
	<td>Christoph Baumann</td>
	<td>Christopher Bean</td>
	<td>Sergey Kishchenko</td>
	<td>Kai Liu</td>
      </tr><tr>
	<td>Andreas Rumpf</td>
	<td>James Moffatt</td>
	<td>Yuzhou Xin</td>
	<td>Nic Jansma</td>
      </tr><tr>
	<td>Evan Jones</td>
	<td>Mike Lischke</td>
	<td>Eric Kidd</td>
	<td>maXmo</td>
      </tr><tr>
	<td>David Severwright</td>
	<td>Jon Strait</td>
	<td>Oliver Kiddle</td>
	<td>Etienne Girondel</td>
      </tr><tr>
	<td>Haimag Ren</td>
	<td>Andrey Moskalyov</td>
	<td>Xavi</td>
	<td>Toby Inkster</td>
      </tr><tr>
	<td>Eric Forgeot</td>
	<td>Colomban Wendling</td>
	<td>Neo</td>
	<td>Jordan Russell</td>
      </tr><tr>
	<td>Farshid Lashkari</td>
	<td>Sam Rawlins</td>
	<td>Michael Mullin</td>
	<td>Carlos SS</td>
      </tr><tr>
	<td>vim</td>
	<td>Martial Demolins</td>
	<td>Tino Weinkauf</td>
	<td>Jérôme Laforge</td>
      </tr><tr>
	<td>Udo Lechner</td>
	<td>Marco Falda</td>
	<td>Dariusz Knociński</td>
	<td>Ben Fisher</td>
      </tr><tr>
	<td>Don Gobin</td>
	<td>John Yeung</td>
	<td>Adobe</td>
	<td>Elizabeth A. Irizarry</td>
      </tr><tr>
	<td>Mike Schroeder</td>
	<td>Morten MacFly</td>
	<td>Jaime Gimeno</td>
	<td>Thomas Linder Puls</td>
      </tr><tr>
	<td>Artyom Zuikov</td>
	<td>Gerrit</td>
	<td>Occam's Razor</td>
	<td>Ben Bluemel</td>
      </tr><tr>
	<td>David Wolfendale</td>
	<td>Chris Angelico</td>
	<td>Marat Dukhan</td>
	<td>Stefan Weil</td>
      </tr><tr>
	<td>Rex Conn</td>
	<td>Ross McKay</td>
	<td>Bruno Barbieri</td>
	<td>Gordon Smith</td>
      </tr><tr>
	<td>dimitar</td>
	<td>Sébastien Granjoux</td>
	<td>zeniko</td>
	<td>James Ribe</td>
      </tr><tr>
	<td>Markus Nißl</td>
	<td>Martin Panter</td>
	<td>Mark Yen</td>
	<td>Philippe Elsass</td>
      </tr><tr>
	<td>Dimitar Zhekov</td>
	<td>Fan Yang</td>
	<td>Denis Shelomovskij</td>
	<td>darmar</td>
      </tr><tr>
	<td>John Vella</td>
	<td>Chinh Nguyen</td>
	<td>Sakshi Verma</td>
	<td>Joel B. Mohler</td>
      </tr><tr>
	<td>Isiledhel</td>
	<td>Vidya Wasi</td>
	<td>G. Hu</td>
	<td>Byron Hawkins</td>
      </tr><tr>
	<td>Alpha</td>
	<td>John Donoghue</td>
	<td>kudah</td>
	<td>Igor Shaula</td>
      </tr><tr>
	<td>Pavel Bulochkin</td>
	<td>Yosef Or Boczko</td>
	<td>Brian Griffin</td>
	<td>Özgür Emir</td>
      </tr><tr>
	<td>Neomi</td>
	<td>OmegaPhil</td>
	<td>SiegeLord</td>
	<td>Erik</td>
      </tr><tr>
	<td>TJF</td>
	<td>Mark Robinson</td>
	<td>Thomas Martitz</td>
	<td>felix</td>
      </tr><tr>
	<td>Christian Walther</td>
	<td>Ebben</td>
	<td>Robert Gieseke</td>
	<td>Mike M</td>
      </tr><tr>
	<td>nkmathew</td>
	<td>Andreas Tscharner</td>
	<td>Lee Wilmott</td>
	<td>johnsonj</td>
      </tr><tr>
	<td>Vicente</td>
	<td>Nick Gravgaard</td>
	<td>Ian Goldby</td>
	<td>Holger Stenger</td>
      </tr><tr>
	<td>danselmi</td>
	<td>Mat Berchtold</td>
	<td>Michael Staszewski</td>
	<td>Baurzhan Muftakhidinov</td>
      </tr><tr>
	<td>Erik Angelin</td>
	<td>Yusuf Ramazan Karagöz</td>
	<td>Markus Heidelberg</td>
	<td>Joe Mueller</td>
      </tr><tr>
	<td>Mika Attila</td>
	<td>JoMazM</td>
	<td>Markus Moser</td>
	<td>Stefan Küng</td>
      </tr><tr>
	<td>Jiří Techet</td>
	<td>Jonathan Hunt</td>
	<td>Serg Stetsuk</td>
	<td>Jordan Jueckstock</td>
      </tr><tr>
	<td>Yury Dubinsky</td>
	<td>Sam Hocevar</td>
	<td>Luyomi</td>
	<td>Matt Gilarde</td>
      </tr><tr>
	<td>Mark C</td>
	<td>Johannes Sasongko</td>
	<td>fstirlitz</td>
	<td>Robin Haberkorn</td>
      </tr><tr>
	<td>Pavel Sountsov</td>
	<td>Dirk Lorenzen</td>
	<td>Kasper B. Graversen</td>
	<td>Chris Mayo</td>
      </tr><tr>
	<td>Van de Bugger</td>
	<td>Tse Kit Yam</td>
	<td><a href="https://www.smartsharesystems.com/">SmartShare Systems</a></td>
	<td>Morten Brørup</td>
      </tr><tr>
	<td>Alexey Denisov</td>
	<td>Justin Dailey</td>
	<td>oirfeodent</td>
	<td>A-R-C-A</td>
      </tr><tr>
	<td>Roberto Rossi</td>
	<td>Kenny Liu</td>
	<td>Iain Clarke</td>
	<td>desto</td>
      </tr><tr>
	<td>John Flatness</td>
	<td>Thorsten Kani</td>
	<td>Bernhard M. Wiedemann</td>
	<td>Baldur Karlsson</td>
      </tr><tr>
	<td>Martin Kleusberg</td>
	<td>Jannick</td>
	<td>Zufu Liu</td>
	<td>Simon Sobisch</td>
      </tr><tr>
	<td>Georger Araújo</td>
	<td>Tobias Kühne</td>
	<td>Dimitar Radev</td>
	<td>Liang Bai</td>
      </tr><tr>
	<td>Gunter Königsmann</td>
	<td>Nicholai Benalal</td>
	<td>Uniface</td>
	<td>Raghda Morsy</td>
      </tr><tr>
	<td>Giuseppe Corbelli</td>
	<td>Andreas Rönnquist</td>
	<td>Henrik Hank</td>
	<td>Luke Rasmussen</td>
      </tr><tr>
	<td>Philipp</td>
	<td>maboroshin</td>
	<td>Gokul Krishnan</td>
	<td>John Horigan</td>
      </tr><tr>
	<td>jj5</td>
	<td>Jad Altahan</td>
	<td>Andrea Ricchi</td>
	<td>Juarez Rudsatz</td>
      </tr><tr>
	<td>Wil van Antwerpen</td>
	<td>Hodong Kim</td>
	<td>Michael Conrad</td>
	<td>Dejan Budimir</td>
      </tr><tr>
	<td>Andreas Falkenhahn</td>
	<td>Mark Reay</td>
	<td>David Shuman</td>
	<td>McLoo</td>
      </tr><tr>
	<td>Shmuel Zeigerman</td>
	<td>Chris Graham</td>
	<td>Hugues Larrive</td>
	<td>Prakash Sahni</td>
      </tr><tr>
	<td>Michel Sauvard</td>
	<td>uhf7</td>
	<td>gnombat</td>
	<td>Derek Brown</td>
      </tr><tr>
	<td>Robert Di Pardo</td>
	<td>riQQ</td>
	<td>YX Hao</td>
	<td>Bertrand Lacoste</td>
      </tr><tr>
	<td>Ivan Ustûžanin</td>
	<td>Rainer Kottenhoff</td>
	<td>feitoi</td>
	<td>vsl7</td>
      </tr><tr>
	<td>Michael Heath</td>
	<td>Antonio Cebrián</td>
	<td>David Yu Yang</td>
	<td>Arkadiusz Michalski</td>
      </tr><tr>
	<td>Red_M</td>
	<td>cdbdev</td>
	<td>Andrey Smolyakov</td>
	<td>Knut Leimbert</td>
    </tr>
    </table>
    <h2>Releases</h2>
    <h3>
       <a href="https://www.scintilla.org/lexilla517.zip">Release 5.1.7</a>
    </h3>
    <ul>
	<li>
	Released 31 March 2022.
	</li>
	<li>
	Add LexAccessor::StyleIndexAt to retrieve style values as unsigned to handle styles > 127 better.
	<a href="https://github.com/ScintillaOrg/lexilla/issues/61">Issue #61</a>.
	</li>
	<li>
	CMake: Fix folding of "ElseIf".
	<a href="https://github.com/ScintillaOrg/lexilla/issues/77">Issue #77</a>,
	<a href="https://github.com/ScintillaOrg/lexilla/pull/78">Pull request #78</a>,
	<a href="https://sourceforge.net/p/scintilla/bugs/2213/">Bug #2213</a>.
	</li>
	<li>
	HTML: Fix folding of JavaScript doc comments.
	<a href="https://sourceforge.net/p/scintilla/bugs/2219/">Bug #2219</a>.
	</li>
	<li>
	Matlab: add "classdef" and "spmd" to folding keywords.
	<a href="https://github.com/ScintillaOrg/lexilla/pull/70">Pull request #70</a>.
	</li>
	<li>
	Matlab: handle "arguments" contextual keyword.
	<a href="https://github.com/ScintillaOrg/lexilla/pull/70">Pull request #70</a>.
	</li>
	<li>
<<<<<<< HEAD
	Matlab: improve support of class definition syntax.
	<a href="https://github.com/ScintillaOrg/lexilla/pull/75">Pull request #75</a>.
=======
	Raku: fix escape detection.
	<a href="https://github.com/ScintillaOrg/lexilla/pull/76">Pull request #76</a>.
>>>>>>> 1b8a41b2
	</li>
	<li>
	Ruby: fix character sequence "?\\#" to not include '#' in SCE_RB_NUMBER as only second '\' is quoted.
	<a href="https://github.com/ScintillaOrg/lexilla/issues/69">Issue #69</a>.
	</li>
	<li>
	Ruby: improve styling of ternary expressions as commonly used.
	<a href="https://github.com/ScintillaOrg/lexilla/issues/69">Issue #69</a>.
	</li>
    </ul>
    <h3>
       <a href="https://www.scintilla.org/lexilla516.zip">Release 5.1.6</a>
    </h3>
    <ul>
	<li>
	Released 31 March 2022.
	</li>
	<li>
	Implement conditional statements "if" and "match", comparison function "$(=", and "FileNameExt"
	property in TestLexers to allow varying lexer properties over different files.
	<a href="https://github.com/ScintillaOrg/lexilla/issues/62">Issue #62</a>.
	</li>
	<li>
	Add LexAccessor::BufferStyleAt to retrieve style values to simplify logic and
	improve performance.
	<a href="https://github.com/ScintillaOrg/lexilla/issues/54">Issue #54</a>.
	</li>
	<li>
	Markdown: Optionally style all of Markdown header lines.
	Enabled with lexer.markdown.header.eolfill=1.
	<a href="https://github.com/ScintillaOrg/lexilla/issues/60">Issue #60</a>.
	</li>
	<li>
	Ruby: Fix operator method styling so next word not treated as method name.
	<a href="https://github.com/ScintillaOrg/lexilla/issues/65">Issue #65</a>.
	</li>
	<li>
	Ruby: Fix folding for Ruby 3 endless method definition.
	<a href="https://github.com/ScintillaOrg/lexilla/issues/65">Issue #65</a>.
	</li>
	<li>
	Ruby: Fold string array SCE_RB_STRING_QW.
	<a href="https://github.com/ScintillaOrg/lexilla/issues/65">Issue #65</a>.
	</li>
	<li>
	Ruby: Fix final \n in indented heredoc to be SCE_RB_HERE_Q.
	<a href="https://github.com/ScintillaOrg/lexilla/issues/66">Issue #66</a>.
	</li>
	<li>
	Ruby: Fix heredoc recognition when '.' and ',' used in method calls and after SCE_RB_GLOBAL.
	Classify word after heredoc delimiter instead of styling as keyword.
	<a href="https://github.com/ScintillaOrg/lexilla/issues/67">Issue #67</a>.
	</li>
	<li>
	Ruby: Improve method highlighting so method name is styled as SCE_RB_DEFNAME and class/object
	is styled appropriately.
	<a href="https://github.com/ScintillaOrg/lexilla/issues/68">Issue #68</a>.
	</li>
    </ul>
    <h3>
       <a href="https://www.scintilla.org/lexilla515.zip">Release 5.1.5</a>
    </h3>
    <ul>
	<li>
	Released 9 February 2022.
	</li>
	<li>
	Bash: Treat \r\n line ends the same as \n. This makes testing easier.
	<a href="https://github.com/ScintillaOrg/lexilla/issues/57">Issue #57</a>.
	</li>
	<li>
	Batch: Recognise "::" comments when second command on line.
	<a href="https://sourceforge.net/p/scintilla/bugs/2304/">Bug #2304</a>.
	</li>
	<li>
	F#: Recognise format specifiers in interpolated strings and %B for binary.
	<a href="https://github.com/ScintillaOrg/lexilla/issues/46">Issue #46</a>.
	</li>
	<li>
	F#: More accurate line-based folding.
	<a href="https://github.com/ScintillaOrg/lexilla/issues/56">Issue #56</a>.
	</li>
	<li>
	HTML: Fix folding inside script blocks.
	<a href="https://github.com/ScintillaOrg/lexilla/issues/47">Issue #47</a>,
	<a href="https://github.com/ScintillaOrg/lexilla/issues/53">Issue #53</a>.
	</li>
	<li>
	Inno Setup: Fix multiline comments in code.
	<a href="https://github.com/ScintillaOrg/lexilla/issues/44">Issue #44</a>.
	</li>
	<li>
	Python: Add attribute style with properties lexer.python.identifier.attributes and
	lexer.python.decorator.attributes.
	<a href="https://github.com/ScintillaOrg/lexilla/pull/49">Pull request #49</a>.
	</li>
	<li>
	Allow choice of object file directory with makefile by setting DIR_O.
	<a href="https://github.com/ScintillaOrg/lexilla/issues/50">Issue #50</a>.
	</li>
    </ul>
    <h3>
       <a href="https://www.scintilla.org/lexilla514.zip">Release 5.1.4</a>
    </h3>
    <ul>
	<li>
	Released 7 December 2021.
	</li>
	<li>
	Add AsciiDoc lexer.
	<a href="https://github.com/ScintillaOrg/lexilla/pull/39">Pull request #39</a>.
	</li>
	<li>
	Add GDScript lexer.
	Some behaviour and lexical states may change before this lexer is stable.
	<a href="https://github.com/ScintillaOrg/lexilla/pull/41">Pull request #41</a>.
	</li>
	<li>
	Fix strings ending in escaped '\' in F#.
	<a href="https://github.com/ScintillaOrg/lexilla/issues/38">Issue #38</a>.
	</li>
	<li>
	Better handling of bad terminators and folding for X12.
	<a href="https://sourceforge.net/p/scintilla/feature-requests/1420/">Feature #1420</a>.
	</li>
    </ul>
    <h3>
       <a href="https://www.scintilla.org/lexilla513.zip">Release 5.1.3</a>
    </h3>
    <ul>
	<li>
	Released 8 November 2021.
	</li>
	<li>
	Fix parsing of 128-bit integer literals in Rust.
	<a href="https://github.com/ScintillaOrg/lexilla/issues/33">Issue #33</a>.
	</li>
	<li>
	Fix different styles between \r and \n at end of line comments for Rust.
	<a href="https://github.com/ScintillaOrg/lexilla/issues/34">Issue #34</a>.
	</li>
	<li>
	For Rust, don't go past end when file ends with unterminated block comment.
	<a href="https://github.com/ScintillaOrg/lexilla/issues/35">Issue #35</a>.
	</li>
    </ul>
    <h3>
       <a href="https://www.scintilla.org/lexilla512.zip">Release 5.1.2</a>
    </h3>
    <ul>
	<li>
	Released 23 September 2021.
	</li>
	<li>
	Implement conditional group rules in CSS.
	<a href="https://github.com/ScintillaOrg/lexilla/issues/25">Issue #25</a>,
	<a href="https://github.com/ScintillaOrg/lexilla/pull/28">Pull request #28</a>.
	</li>
	<li>
	Allow F# triple-quoted strings to interpolate string literals.
	<a href="https://github.com/ScintillaOrg/lexilla/issues/21">Issue #21</a>.
	</li>
	<li>
	Highlight F# printf specifiers in type-checked interpolated strings.
	<a href="https://github.com/ScintillaOrg/lexilla/issues/24">Issue #24</a>.
	</li>
	<li>
	Fix styling for Inno Setup scripts handling unterminated strings,
	message sections, and avoid terminating comments between CR and LF.
	<a href="https://github.com/ScintillaOrg/lexilla/pull/29">Pull request #29</a>.
	<a href="https://sourceforge.net/p/scintilla/feature-requests/1415/">Feature #1415</a>.
	</li>
	<li>
	Fix Markdown hang when document ends with "`", "*", "_",  or similar.
	<a href="https://github.com/ScintillaOrg/lexilla/issues/23">Issue #23</a>.
	</li>
	<li>
	Treat '.' as an operator instead of part of a word for PHP.
	<a href="https://github.com/ScintillaOrg/lexilla/issues/22">Issue #22</a>.
	<a href="https://sourceforge.net/p/scintilla/bugs/2225/">Bug #2225</a>.
	</li>
	<li>
	Check PHP numeric literals, showing invalid values with default style instead of numeric.
	<a href="https://github.com/ScintillaOrg/lexilla/issues/20">Issue #20</a>.
	</li>
	<li>
	For PHP, recognize start of comment after numeric literal.
	<a href="https://github.com/ScintillaOrg/lexilla/issues/20">Issue #20</a>.
	<a href="https://sourceforge.net/p/scintilla/bugs/2143/">Bug #2143</a>.
	</li>
	<li>
	For PHP, recognize PHP code within JavaScript strings.
	<a href="https://github.com/ScintillaOrg/lexilla/pull/27">Pull request #27</a>.
	</li>
    </ul>
    <h3>
       <a href="https://www.scintilla.org/lexilla511.zip">Release 5.1.1</a>
    </h3>
    <ul>
	<li>
	Released 26 July 2021.
	</li>
	<li>
	On 32-bit Win32 using Visual C++ projects, stop exported functions ending with @n causing failures with GetProcAddress.
	</li>
	<li>
	Fixed crash when calling TagsOfStyle on C++ lexer after allocating substyles.
	</li>
	<li>
	Fixed folding for Julia which could be inconsistent depending on range folded.
	Added SCE_JULIA_KEYWORD4 and SCE_JULIA_TYPEOPERATOR lexical styles and
	changed keyword set 4 from "Raw string literals" to "Built in functions".
	Property lexer.julia.string.interpolation removed.
	Updated set of characters for identifiers.
	<a href="https://github.com/ScintillaOrg/lexilla/pull/13">Pull request #13</a>.
	</li>
	<li>
	Fixed Markdown emphasis spans to only be recognized when closed in same paragraph.
	<a href="https://sourceforge.net/p/scintilla/bugs/1216/">Bug #1216</a>.
	</li>
	<li>
	Fixed Markdown code block to terminate when end marker is indented.
	Display all of end marker in code block style.
	Only recognize inline code when closed in same paragraph.
	<a href="https://sourceforge.net/p/scintilla/bugs/2247/">Bug #2247</a>.
	</li>
	<li>
	Fixed Matlab to not allow escape sequences in double-quoted strings.
	<a href="https://github.com/ScintillaOrg/lexilla/issues/18">Issue #18</a>.
	</li>
	<li>
	Support flexible heredoc and nowdoc syntax for PHP.
	<a href="https://github.com/ScintillaOrg/lexilla/issues/19">Issue #19</a>.
	</li>
	<li>
	Enabled '_' digit separator in numbers for PHP.
	<a href="https://github.com/ScintillaOrg/lexilla/issues/19">Issue #19</a>.
	</li>
	<li>
	Stop styling attributes as comments for PHP.
	<a href="https://github.com/ScintillaOrg/lexilla/issues/19">Issue #19</a>.
	</li>
    </ul>
    <h3>
       <a href="https://www.scintilla.org/lexilla510.zip">Release 5.1.0</a>
    </h3>
    <ul>
	<li>
	Released 23 June 2021.
	</li>
	<li>
	This is a stable release. The Lexilla protocol should remain compatible through 5.x releases.
	</li>
	<li>
	Fixed bugs with styling Erlang by handling \n and \r\n line endings consistently.
	</li>
	<li>
	Fixed folding for F# open statements and for strings that contain comment prefixes.
	</li>
	<li>
	Format specifiers lexed in F# strings.
	</li>
	<li>
	Fixed folding for ASP files where scripts were treated inconsistently when '&lt;%' was included
	or not included in range examined.
	</li>
	<li>
	Fixed folding of Raku heredocs that start with "q:to" or "qq:to".
	</li>
	<li>
	Fixed folding at end of Ruby files where these is no final new line.
	</li>
	<li>
	Made folding of Tcl files more consistent by always treating completely empty lines as whitespace.
	</li>
	<li>
	Fixed styling of "a:b" with no spaces in YAML as a single piece of text instead of a key-value pair.
	<a href="https://github.com/ScintillaOrg/lexilla/pull/15">Pull request #15</a>.
	</li>
    </ul>
    <h3>
       <a href="https://www.scintilla.org/lexilla503.zip">Release 5.0.3</a>
    </h3>
    <ul>
	<li>
	Released 2 June 2021.
	</li>
	<li>
	Add namespace feature with GetNameSpace function.
	</li>
	<li>
	Add Julia lexer.
	<a href="https://sourceforge.net/p/scintilla/feature-requests/1380/">Feature #1380</a>.
	</li>
	<li>
	Fix transition to comment for --> inside JavaScript string.
	<a href="https://sourceforge.net/p/scintilla/bugs/2207/">Bug #2207</a>.
	</li>
	<li>
	Fix variable expansion in Batch.
	<a href="https://github.com/ScintillaOrg/lexilla/issues/4">Issue #4</a>.
	</li>
	<li>
	Fix empty link titles in Markdown.
	<a href="https://sourceforge.net/p/scintilla/bugs/2235/">Bug #2235</a>.
	Also fix detection of whether the previous line had content which treated '\n' and '\r\n' line endings differently.
	</li>
	<li>
	Remove nested comment and long string support as these were removed from Lua.
	<a href="https://sourceforge.net/p/scintilla/bugs/2205/">Bug #2205</a>.
	</li>
	<li>
	Update to Unicode 13.
	<a href="https://sourceforge.net/p/scintilla/feature-requests/1379/">Feature #1379</a>.
	</li>
	<li>
	AddStaticLexerModule function adds a static lexer to Lexilla's list.
	</li>
	<li>
	On Win32 enable hardware-enforced stack protection.
	<a href="https://sourceforge.net/p/scintilla/feature-requests/1405/">Feature #1405</a>.
	</li>
	<li>
	On 32-bit Win32 using g++, stop exported functions ending with @n causing failures with GetProcAddress.
	<a href="https://github.com/ScintillaOrg/lexilla/issues/10">Issue #10</a>.
	</li>
    </ul>
    <h3>
       <a href="https://www.scintilla.org/lexilla502.zip">Release 5.0.2</a>
    </h3>
    <ul>
	<li>
	Released 23 April 2021.
	</li>
	<li>
	Fix assertion in cpp lexer handling of preprocessor.
	Empty preprocessor statement '#' caused preprocessor history to be stored on incorrect line number.
	Dangling #else or #elif without corresponding #if led to inconsistent state.
	Change treatment of empty preprocessor statement to set subsequent line end characters in
	preprocessor style as this is more consistent with other preprocessor directives and avoids
	differences between \n and \r\n line ends.
	<a href="https://sourceforge.net/p/scintilla/bugs/2245/">Bug #2245</a>.
	</li>
    </ul>
    <h3>
       <a href="https://www.scintilla.org/lexilla501.zip">Release 5.0.1</a>
    </h3>
    <ul>
	<li>
	Released 9 April 2021.
	</li>
	<li>
	Add LexerNameFromID function to Lexilla protocol as optional and temporary to
	help applications migrate to Lexilla.
	It is marked deprecated and will be removed in a future release.
	</li>
	<li>
	The cpp lexer supports XML styled comment doc keywords.
	<a href="https://github.com/ScintillaOrg/lexilla/pull/2">Pull request #2</a>.
	</li>
	<li>
	The errorlist lexer detects NMAKE fatal errors and Microsoft linker errors as SCE_ERR_MS.
	</li>
    </ul>
    <h3>
       <a href="https://www.scintilla.org/lexilla500.zip">Release 5.0.0</a>
    </h3>
    <ul>
	<li>
	Released 5 March 2021.
	</li>
	<li>
	First version that separates Lexilla from Scintilla.
	Each of the 3 projects now has a separate history page but history before 5.0.0 remains combined.
	</li>
	<li>
	Lexer added for F#.
	</li>
    </ul>
    <h3>
       Lexilla became a separate project at this point.
    </h3>
    <h3>
       <a href="https://www.scintilla.org/scite446.zip">Release 4.4.6</a>
    </h3>
    <ul>
	<li>
	Released 1 December 2020.
	</li>
	<li>
	Fix building with Xcode 12.
	<a href="https://sourceforge.net/p/scintilla/bugs/2187/">Bug #2187</a>.
	</li>
    </ul>
    <h3>
       <a href="https://www.scintilla.org/scite445.zip">Release 4.4.5</a>
    </h3>
    <ul>
	<li>
	Released 11 September 2020.
	</li>
	<li>
	Lexilla interface supports setting initialisation properties on lexer libraries with
	SetLibraryProperty and GetLibraryPropertyNames functions.
	These are called by SciTE which will forward properties to lexer libraries that are prefixed with
	"lexilla.context.".
	</li>
	<li>
	Allow cross-building for GTK by choosing pkg-config.
	<a href="https://sourceforge.net/p/scintilla/bugs/2189/">Bug #2189</a>.
	</li>
	<li>
	On GTK, allow setting CPPFLAGS (and LDFLAGS for SciTE) to support hardening.
	<a href="https://sourceforge.net/p/scintilla/bugs/2191/">Bug #2191</a>.
	</li>
	<li>
	Changed SciTE's indent.auto mode to set tab size to indent size when file uses tabs for indentation.
	<a href="https://sourceforge.net/p/scintilla/bugs/2198/">Bug #2198</a>.
	</li>
	<li>
	Fix position of marker symbols for SC_MARGIN_RTEXT which were being moved based on
	width of text.
	</li>
	<li>
	Fixed bug on Win32 where cursor was flickering between hand and text over an
	indicator with hover style.
	<a href="https://sourceforge.net/p/scintilla/bugs/2170/">Bug #2170</a>.
	</li>
	<li>
	Fixed bug where hovered indicator was not returning to non-hover
	appearance when mouse moved out of window or into margin.
	<a href="https://sourceforge.net/p/scintilla/bugs/2193/">Bug #2193</a>.
	</li>
	<li>
	Fixed bug where a hovered INDIC_TEXTFORE indicator was not applying the hover
	colour to the whole range.
	<a href="https://sourceforge.net/p/scintilla/bugs/2199/">Bug #2199</a>.
	</li>
	<li>
	Fixed bug where gradient indicators were not showing hovered appearance.
	</li>
	<li>
	Fixed bug where layout caching was ineffective.
	<a href="https://sourceforge.net/p/scintilla/bugs/2197/">Bug #2197</a>.
	</li>
	<li>
	For SciTE, don't show the output pane for quiet jobs.
	<a href="https://sourceforge.net/p/scintilla/feature-requests/1365/">Feature #1365</a>.
	</li>
	<li>
	Support command.quiet for SciTE on GTK.
	<a href="https://sourceforge.net/p/scintilla/feature-requests/1365/">Feature #1365</a>.
	</li>
	<li>
	Fixed a bug in SciTE with stack balance when a syntax error in the Lua startup script
	caused continuing failures to find functions after the syntax error was corrected.
	<a href="https://sourceforge.net/p/scintilla/bugs/2176/">Bug #2176</a>.
	</li>
	<li>
	Added method for iterating through multiple vertical edges: SCI_GETMULTIEDGECOLUMN.
	<a href="https://sourceforge.net/p/scintilla/feature-requests/1350/">Feature #1350</a>.
	</li>
    </ul>
    <h3>
       <a href="https://www.scintilla.org/scite444.zip">Release 4.4.4</a>
    </h3>
    <ul>
	<li>
	Released 21 July 2020.
	</li>
	<li>
	End of line annotations implemented.
	<a href="https://sourceforge.net/p/scintilla/bugs/2141/">Bug #2141</a>.
	</li>
	<li>
	Add SCI_BRACEMATCHNEXT API.
	<a href="https://sourceforge.net/p/scintilla/feature-requests/1368/">Feature #1368</a>.
	</li>
	<li>
	The latex lexer supports lstlisting environment that is similar to verbatim.
	<a href="https://sourceforge.net/p/scintilla/feature-requests/1358/">Feature #1358</a>.
	</li>
	<li>
	For SciTE on Linux, place liblexilla.so and libscintilla.so in /usr/lib/scite.
	<a href="https://sourceforge.net/p/scintilla/bugs/2184/">Bug #2184</a>.
	</li>
	<li>
	Round SCI_TEXTWIDTH instead of truncating as this may be more accurate when sizing application
	elements to match text.
	<a href="https://sourceforge.net/p/scintilla/feature-requests/1355/">Feature #1355</a>.
	</li>
	<li>
	Display DEL control character as visible "DEL" block like other control characters.
	<a href="https://sourceforge.net/p/scintilla/feature-requests/1369/">Feature #1369</a>.
	</li>
	<li>
	Allow caret width to be up to 20 pixels.
	<a href="https://sourceforge.net/p/scintilla/feature-requests/1361/">Feature #1361</a>.
	</li>
	<li>
	SciTE on Windows adds create.hidden.console option to stop console window flashing
	when Lua script calls os.execute or io.popen.
	</li>
	<li>
	Fix translucent rectangle drawing on Qt. When drawing a translucent selection, there were edge
	artifacts as the calls used were drawing outlines over fill areas. Make bottom and right borders on
	INDIC_ROUNDBOX be same intensity as top and left.
	Replaced some deprecated Qt calls with currently supported calls.
	</li>
	<li>
	Fix printing on Windows to use correct text size.
	<a href="https://sourceforge.net/p/scintilla/bugs/2185/">Bug #2185</a>.
	</li>
	<li>
	Fix bug on Win32 where calling WM_GETTEXT for more text than in document could return
	less text than in document.
	</li>
	<li>
	Fixed a bug in SciTE with Lua stack balance causing failure to find
	functions after reloading script.
	<a href="https://sourceforge.net/p/scintilla/bugs/2176/">Bug #2176</a>.
	</li>
    </ul>
    <h3>
       <a href="https://www.scintilla.org/scite443.zip">Release 4.4.3</a>
    </h3>
    <ul>
	<li>
	Released 3 June 2020.
	</li>
	<li>
	Fix syntax highlighting for SciTE on Windows by setting executable directory for loading Lexilla.
	<a href="https://sourceforge.net/p/scintilla/bugs/2181/">Bug #2181</a>.
	</li>
    </ul>
    <h3>
       <a href="https://www.scintilla.org/scite442.zip">Release 4.4.2</a>
    </h3>
    <ul>
	<li>
	Released 2 June 2020.
	</li>
	<li>
	On Cocoa using Xcode changed Lexilla.dylib install path to @rpath as would otherwise try /usr/lib which
	won't work for sandboxed applications.
	</li>
	<li>
	On Cocoa using Xcode made work on old versions of macOS by specifying deployment target as 10.8
	instead of 10.15.
	</li>
	<li>
	On Win32 fix static linking of Lexilla by specifying calling convention in Lexilla.h.
	</li>
	<li>
	SciTE now uses default shared library extension even when directory contains '.'.
	</li>
    </ul>
    <h3>
       <a href="https://www.scintilla.org/scite440.zip">Release 4.4.0</a>
    </h3>
    <ul>
	<li>
	Released 1 June 2020.
	</li>
	<li>
	Added Xcode project files for Lexilla and Scintilla with no lexers (cocoa/Scintilla).
	</li>
	<li>
	For GTK, build a shared library with no lexers libscintilla.so or libscintilla.dll.
	</li>
	<li>
	Lexilla used as a shared library for most builds of SciTE except for the single file executable on Win32.
	On GTK, Scintilla shared library used.
	LexillaLibrary code can be copied out of SciTE for other applications that want to interface to Lexilla.
	</li>
	<li>
	Constants in Scintilla.h can be disabled with SCI_DISABLE_AUTOGENERATED.
	</li>
	<li>
	Implement per-monitor DPI Awareness on Win32 so both Scintilla and SciTE
	will adapt to the display scale when moved between monitors.
	Applications should forward WM_DPICHANGED to Scintilla.
	<a href="https://sourceforge.net/p/scintilla/bugs/2171/">Bug #2171</a>,
	<a href="https://sourceforge.net/p/scintilla/bugs/2063/">Bug #2063</a>.
	</li>
	<li>
	Optimized performance when opening huge files.
	<a href="https://sourceforge.net/p/scintilla/feature-requests/1347/">Feature #1347</a>.
	</li>
	<li>
	Add Appearance and Contrast properties to SciTE that allow customising visuals for dark mode and
	high contrast modes.
	</li>
	<li>
	Fixed bug in Batch lexer where a single character line with a single character line end continued
	state onto the next line.
	</li>
	<li>
	Added SCE_ERR_GCC_EXCERPT style for GCC 9 diagnostics in errorlist lexer.
	</li>
	<li>
	Fixed buffer over-read bug with absolute references in MMIXAL lexer.
	<a href="https://sourceforge.net/p/scintilla/bugs/2019/">Bug #2019</a>.
	</li>
	<li>
	Fixed bug with GTK on recent Linux distributions where underscores were invisible.
	<a href="https://sourceforge.net/p/scintilla/bugs/2173/">Bug #2173</a>.
	</li>
	<li>
	Fixed GTK on Linux bug when pasting from closed application.
	<a href="https://sourceforge.net/p/scintilla/bugs/2175/">Bug #2175</a>.
	</li>
	<li>
	Fixed bug in SciTE with Lua stack balance.
	<a href="https://sourceforge.net/p/scintilla/bugs/2176/">Bug #2176</a>.
	</li>
	<li>
	For macOS, SciTE reverts to running python (2) due to python3 not being available in the sandbox.
	</li>
    </ul>
    <h3>
       <a href="https://www.scintilla.org/scite433.zip">Release 4.3.3</a>
    </h3>
    <ul>
	<li>
	Released 27 April 2020.
	</li>
	<li>
	Added Visual Studio project files for Lexilla and Scintilla with no lexers.
	</li>
	<li>
	Add methods for iterating through the marker handles and marker numbers on a line:
	SCI_MARKERHANDLEFROMLINE and SCI_MARKERNUMBERFROMLINE.
	<a href="https://sourceforge.net/p/scintilla/feature-requests/1344/">Feature #1344</a>.
	</li>
	<li>
	Assembler lexers asm and as can change comment character with lexer.as.comment.character property.
	<a href="https://sourceforge.net/p/scintilla/feature-requests/1314/">Feature #1314</a>.
	</li>
	<li>
	Fix brace styling in Batch lexer so that brace matching works.
	<a href="https://sourceforge.net/p/scintilla/bugs/1624/">Bug #1624</a>,
	<a href="https://sourceforge.net/p/scintilla/bugs/1906/">Bug #1906</a>,
	<a href="https://sourceforge.net/p/scintilla/bugs/1997/">Bug #1997</a>,
	<a href="https://sourceforge.net/p/scintilla/bugs/2065/">Bug #2065</a>.
	</li>
	<li>
	Change Perl lexer to style all line ends of comment lines in comment line style.
	Previously, the last character was in default style which made the characters in
	\r\n line ends have mismatching styles.
	<a href="https://sourceforge.net/p/scintilla/bugs/2164/">Bug #2164</a>.
	</li>
	<li>
	When a lexer has been set with SCI_SETILEXER, fix SCI_GETLEXER and avoid
	sending SCN_STYLENEEDED notifications.
	</li>
	<li>
	On Win32 fix handling Japanese IME input when both GCS_COMPSTR and
	GCS_RESULTSTR set.
	</li>
	<li>
	With Qt on Win32 add support for line copy format on clipboard, compatible with Visual Studio.
	<a href="https://sourceforge.net/p/scintilla/bugs/2167/">Bug #2167</a>.
	</li>
	<li>
	On Qt with default encoding (ISO 8859-1) fix bug where 'µ' (Micro Sign) case-insensitively matches '?'
	<a href="https://sourceforge.net/p/scintilla/bugs/2168/">Bug #2168</a>.
	</li>
	<li>
	On GTK with Wayland fix display of windowed IME.
	<a href="https://sourceforge.net/p/scintilla/bugs/2149/">Bug #2149</a>.
	</li>
	<li>
	For Python programs, SciTE defaults to running python3 on Unix and pyw on Windows which will run
	the most recently installed Python in many cases.
	Set the "python.command" property to override this.
	Scripts distributed with Scintilla and SciTE are checked with Python 3 and may not work with Python 2.
	</li>
    </ul>
    <h3>
       <a href="https://www.scintilla.org/scite432.zip">Release 4.3.2</a>
    </h3>
    <ul>
	<li>
	Released 6 March 2020.
	</li>
	<li>
	On Win32 fix new bug that treated all dropped text as rectangular.
	</li>
    </ul>
    <h3>
       <a href="https://www.scintilla.org/scite431.zip">Release 4.3.1</a>
    </h3>
    <ul>
	<li>
	Released 4 March 2020.
	</li>
	<li>
	Add default argument for StyleContext::GetRelative.
	<a href="https://sourceforge.net/p/scintilla/feature-requests/1336/">Feature #1336</a>.
	</li>
	<li>
	Fix drag and drop between different encodings on Win32 by always providing CF_UNICODETEXT only.
	<a href="https://sourceforge.net/p/scintilla/bugs/2151/">Bug #2151</a>.
	</li>
	<li>
	Automatically scroll while dragging text.
	<a href="https://sourceforge.net/p/scintilla/feature-requests/497/">Feature #497</a>.
	</li>
	<li>
	On Win32, the numeric keypad with Alt pressed can be used to enter characters by number.
	This can produce unexpected results in non-numlock mode when function keys are assigned.
	Potentially problematic keys like Alt+KeypadUp are now ignored.
	<a href="https://sourceforge.net/p/scintilla/bugs/2152/">Bug #2152</a>.
	</li>
	<li>
	Crash fixed with Direct2D on Win32 when updating driver.
	<a href="https://sourceforge.net/p/scintilla/bugs/2138/">Bug #2138</a>.
	</li>
	<li>
	For SciTE on Win32, fix crashes when Lua script closes application.
	<a href="https://sourceforge.net/p/scintilla/bugs/2155/">Bug #2155</a>.
	</li>
    </ul>
    <h3>
       <a href="https://www.scintilla.org/scite430.zip">Release 4.3.0</a>
    </h3>
    <ul>
	<li>
	Released 16 January 2020.
	</li>
	<li>
	Lexers made available as Lexilla library.
	TestLexers program with tests for Lexilla and lexers added in lexilla/test.
	</li>
	<li>
	SCI_SETILEXER implemented to use lexers from Lexilla or other sources.
	</li>
	<li>
	ILexer5 interface defined provisionally to support use of Lexilla.
	The details of this interface may change before being stabilised in Scintilla 5.0.
	</li>
	<li>
	SCI_LOADLEXERLIBRARY implemented on Cocoa.
	</li>
	<li>
	Build Scintilla with SCI_EMPTYCATALOGUE to avoid making lexers available.
	</li>
	<li>
	Lexer and folder added for Raku language.
	<a href="https://sourceforge.net/p/scintilla/feature-requests/1328/">Feature #1328</a>.
	</li>
	<li>
	Don't clear clipboard before copying text with Qt.
	<a href="https://sourceforge.net/p/scintilla/bugs/2147/">Bug #2147</a>.
	</li>
	<li>
	On Win32, remove support for CF_TEXT clipboard format as Windows will convert to
	CF_UNICODETEXT.
	</li>
	<li>
	Improve IME behaviour on GTK.
	Set candidate position for windowed IME.
	Improve location of candidate window.
	Prevent movement of candidate window while typing.
	<a href="https://sourceforge.net/p/scintilla/bugs/2135/">Bug #2135</a>.
	</li>
    </ul>
    <h3>
       <a href="https://www.scintilla.org/scite423.zip">Release 4.2.3</a>
    </h3>
    <ul>
	<li>
	Released 11 December 2019.
	</li>
	<li>
	Fix failure in SciTE's Complete Symbol command.
	</li>
    </ul>
    <h3>
       <a href="https://www.scintilla.org/scite422.zip">Release 4.2.2</a>
    </h3>
    <ul>
	<li>
	Released 7 December 2019.
	</li>
	<li>
	Move rather than grow selection when insertion at start.
	<a href="https://sourceforge.net/p/scintilla/bugs/2140/">Bug #2140</a>.
	</li>
	<li>
	Allow target to have virtual space.
	Add methods for finding the virtual space at start and end of multiple selections.
	<a href="https://sourceforge.net/p/scintilla/feature-requests/1316/">Feature #1316</a>.
	</li>
	<li>
	SciTE on Win32 adds mouse button "Forward" and "Backward" key definitions for use in
	properties like user.shortcuts.
	<a href="https://sourceforge.net/p/scintilla/feature-requests/1317/">Feature #1317</a>.
	</li>
	<li>
	Lexer and folder added for Hollywood language.
	<a href="https://sourceforge.net/p/scintilla/feature-requests/1324/">Feature #1324</a>.
	</li>
	<li>
	HTML lexer treats custom tags from HTML5 as known tags. These contain "-" like "custom-tag".
	<a href="https://sourceforge.net/p/scintilla/feature-requests/1299/">Feature #1299</a>.
	</li>
	<li>
	HTML lexer fixes bug with some non-alphabetic characters in unknown tags.
	<a href="https://sourceforge.net/p/scintilla/feature-requests/1320/">Feature #1320</a>.
	</li>
	<li>
	Fix bug in properties file lexer where long lines were only styled for the first 1024 characters.
	<a href="https://sourceforge.net/p/scintilla/bugs/1933/">Bug #1933</a>.
	</li>
	<li>
	Ruby lexer recognizes squiggly heredocs.
	<a href="https://sourceforge.net/p/scintilla/feature-requests/1326/">Feature #1326</a>.
	</li>
	<li>
	Avoid unnecessary IME caret movement on Win32.
	<a href="https://sourceforge.net/p/scintilla/feature-requests/1304/">Feature #1304</a>.
	</li>
	<li>
	Clear IME state when switching language on Win32.
	<a href="https://sourceforge.net/p/scintilla/bugs/2137/">Bug #2137</a>.
	</li>
	<li>
	Fixed drawing of translucent rounded rectangles on Win32 with Direct2D.
	<a href="https://sourceforge.net/p/scintilla/bugs/2144/">Bug #2144</a>.
	</li>
	<li>
	Setting rectangular selection made faster.
	<a href="https://sourceforge.net/p/scintilla/bugs/2130/">Bug #2130</a>.
	</li>
	<li>
	SciTE reassigns *.s extension to the GNU Assembler language from the S+ statistical language.
	</li>
    </ul>
    <h3>
       <a href="https://www.scintilla.org/scite421.zip">Release 4.2.1</a>
    </h3>
    <ul>
	<li>
	Released 24 October 2019.
	</li>
	<li>
	Add SCI_SETTABMINIMUMWIDTH to set the minimum width of tabs.
	This allows minimaps or overviews to be layed out to match the full size editing view.
	<a href="https://sourceforge.net/p/scintilla/bugs/2118/">Bug #2118</a>.
	</li>
	<li>
	SciTE enables use of SCI_ commands in user.context.menu.
	</li>
 	<li>
	XML folder adds fold.xml.at.tag.open option to fold tags at the start of the tag "&lt;" instead of the end "&gt;".
	<a href="https://sourceforge.net/p/scintilla/bugs/2128/">Bug #2128</a>.
	</li>
 	<li>
	Metapost lexer fixes crash with 'interface=none' comment.
	<a href="https://sourceforge.net/p/scintilla/bugs/2129/">Bug #2129</a>.
	</li>
 	<li>
	Perl lexer supports indented here-docs.
	<a href="https://sourceforge.net/p/scintilla/bugs/2121/">Bug #2121</a>.
	</li>
 	<li>
	Perl folder folds qw arrays.
	<a href="https://sourceforge.net/p/scintilla/feature-requests/1306/">Feature #1306</a>.
	</li>
 	<li>
	TCL folder can turn off whitespace flag by setting fold.compact property to 0.
	<a href="https://sourceforge.net/p/scintilla/bugs/2131/">Bug #2131</a>.
	</li>
 	<li>
	Optimize setting up keyword lists in lexers.
	<a href="https://sourceforge.net/p/scintilla/feature-requests/1305/">Feature #1305</a>.
	</li>
	<li>
	Updated case conversion and character categories to Unicode 12.1.
	<a href="https://sourceforge.net/p/scintilla/feature-requests/1315/">Feature #1315</a>.
	</li>
 	<li>
	On Win32, stop the IME candidate window moving unnecessarily and position it better.<br />
	Stop candidate window overlapping composition text and taskbar.<br />
	Position candidate window closer to composition text.<br />
	Stop candidate window moving while typing.<br />
	Align candidate window to target part of composition text.<br />
	Stop Google IME on Windows 7 moving while typing.<br />
	<a href="https://sourceforge.net/p/scintilla/bugs/2120/">Bug #2120</a>.
	<a href="https://sourceforge.net/p/scintilla/feature-requests/1300/">Feature #1300</a>.
	</li>
    </ul>
    <h3>
       <a href="https://www.scintilla.org/scite420.zip">Release 4.2.0</a>
    </h3>
    <ul>
	<li>
	Released 5 July 2019.
	</li>
 	<li>
	Scintilla.iface adds line and pointer types, increases use of the position type, uses enumeration
	types in methods and properties, and adds enumeration aliases to produce better CamelCase
	identifiers.
	<a href="https://sourceforge.net/p/scintilla/feature-requests/1297/">Feature #1297</a>.
	</li>
 	<li>
	Source of input (direct / IME composition / IME result) reported in SCN_CHARADDED so applications
	can treat temporary IME composition input differently.
	<a href="https://sourceforge.net/p/scintilla/bugs/2038/">Bug #2038</a>.
	</li>
 	<li>
	Lexer added for DataFlex.
	<a href="https://sourceforge.net/p/scintilla/feature-requests/1295/">Feature #1295</a>.
	</li>
 	<li>
	Matlab lexer now treats keywords as case-sensitive.
	<a href="https://sourceforge.net/p/scintilla/bugs/2112/">Bug #2112</a>.
	</li>
 	<li>
	SQL lexer fixes single quoted strings where '" (quote, double quote) was seen as continuing the string.
	<a href="https://sourceforge.net/p/scintilla/bugs/2098/">Bug #2098</a>.
	</li>
 	<li>
	Platform layers should use InsertCharacter method to perform keyboard and IME input, replacing
	AddCharUTF method.
	<a href="https://sourceforge.net/p/scintilla/feature-requests/1293/">Feature #1293</a>.
	</li>
 	<li>
	Add CARETSTYLE_BLOCK_AFTER option to always display block caret after selection.
	<a href="https://sourceforge.net/p/scintilla/bugs/1924/">Bug #1924</a>.
	</li>
 	<li>
	On Win32, limit text returned from WM_GETTEXT to the length specified in wParam.
	This could cause failures when using assistive technologies like NVDA.
	<a href="https://sourceforge.net/p/scintilla/bugs/2110/">Bug #2110</a>,
	<a href="https://sourceforge.net/p/scintilla/bugs/2114/">Bug #2114</a>.
	</li>
 	<li>
	Fix deletion of isolated invalid bytes.
	<a href="https://sourceforge.net/p/scintilla/bugs/2116/">Bug #2116</a>.
	</li>
 	<li>
	Fix position of line caret when overstrike caret set to block.
	<a href="https://sourceforge.net/p/scintilla/bugs/2106/">Bug #2106</a>.
	</li>
    </ul>
    <h3>
       <a href="https://www.scintilla.org/scite417.zip">Release 4.1.7</a>
    </h3>
    <ul>
	<li>
	Released 13 June 2019.
	</li>
	<li>
	Fixes an incorrect default setting in SciTE which caused multiple visual features to fail to display.
	</li>
    </ul>
    <h3>
       <a href="https://www.scintilla.org/scite416.zip">Release 4.1.6</a>
    </h3>
    <ul>
	<li>
	Released 10 June 2019.
	</li>
	<li>
	For Visual C++ 2019, /std:c++latest now includes some C++20 features so switch to /std:c++17.
	</li>
	<li>
	SciTE supports editing files larger than 2 gigabytes when built as a 64-bit application.
	</li>
 	<li>
	Lexer added for X12.
	<a href="https://sourceforge.net/p/scintilla/feature-requests/1280/">Feature #1280</a>.
	</li>
 	<li>
	CMake folder folds function - endfunction.
	<a href="https://sourceforge.net/p/scintilla/feature-requests/1289/">Feature #1289</a>.
	</li>
 	<li>
	VB lexer adds support for VB2017 binary literal &amp;B and digit separators 123_456.
	<a href="https://sourceforge.net/p/scintilla/feature-requests/1288/">Feature #1288</a>.
	</li>
	<li>
	Improved performance of line folding code on large files when no folds are contracted.
	This improves the time taken to open or close large files.
	</li>
	<li>
	Fix bug where changing identifier sets in lexers preserved previous identifiers.
	</li>
	<li>
	Fixed bug where changing to Unicode would rediscover line end positions even if still
	sticking to ASCII (not Unicode NEL, LS, PS) line ends.
	Only noticeable on huge files with over 100,000 lines.
	</li>
 	<li>
	Changed behaviour of SCI_STYLESETCASE(*,SC_CASE_CAMEL) so that it only treats 'a-zA-Z'
	as word characters because this covers the feature's intended use (viewing case-insensitive ASCII-only
	keywords in a specified casing style) and simplifies the behaviour and code.
	<a href="https://sourceforge.net/p/scintilla/feature-requests/1238/">Feature #1238</a>.
	</li>
 	<li>
	In SciTE added Camel case option "case:c" for styles to show keywords with initial capital.
	</li>
    </ul>
    <h3>
       <a href="https://www.scintilla.org/scite415.zip">Release 4.1.5</a>
    </h3>
    <ul>
	<li>
	Released 17 April 2019.
	</li>
 	<li>
	On Win32, removed special handling of non-0 wParam to WM_PAINT.
	</li>
 	<li>
	Implement high-priority idle on Win32 to make redraw smoother and more efficient.
	</li>
	<li>
	Add vertical bookmark symbol SC_MARK_VERTICALBOOKMARK.
	<a href="https://sourceforge.net/p/scintilla/feature-requests/1276/">Feature #1276</a>.
	</li>
 	<li>
	Set default fold display text SCI_SETDEFAULTFOLDDISPLAYTEXT(text).
	<a href="https://sourceforge.net/p/scintilla/feature-requests/1272/">Feature #1272</a>.
	</li>
 	<li>
	Add SCI_SETCHARACTERCATEGORYOPTIMIZATION API to optimize speed
	of character category features like determining whether a character is a space or number
	at the expense of memory.
	<a href="https://sourceforge.net/p/scintilla/feature-requests/1259/">Feature #1259</a>.
	</li>
 	<li>
	Improve the styling of numbers in Nim.
	<a href="https://sourceforge.net/p/scintilla/feature-requests/1268/">Feature #1268</a>.
	</li>
 	<li>
	Fix exception when inserting DBCS text.
	<a href="https://sourceforge.net/p/scintilla/bugs/2093/">Bug #2093</a>.
	</li>
	<li>
	Improve performance of accessibility on GTK.
	<a href="https://sourceforge.net/p/scintilla/bugs/2094/">Bug #2094</a>.
	</li>
 	<li>
	Fix text reported for deletion with accessibility on GTK.
	<a href="https://sourceforge.net/p/scintilla/bugs/2095/">Bug #2095</a>.
	</li>
 	<li>
	Fix flicker when inserting primary selection on GTK.
	<a href="https://sourceforge.net/p/scintilla/bugs/2087/">Bug #2087</a>.
	</li>
 	<li>
	Support coloured text in Windows 8.1+.
	<a href="https://sourceforge.net/p/scintilla/feature-requests/1277/">Feature #1277</a>.
	</li>
 	<li>
	Avoid potential long hangs with idle styling for huge documents on Cocoa and GTK.
	</li>
    </ul>
    <h3>
       <a href="https://www.scintilla.org/scite414.zip">Release 4.1.4</a>
    </h3>
    <ul>
	<li>
	Released 7 March 2019.
	</li>
	<li>
	Calltips implemented on Qt.
	<a href="https://sourceforge.net/p/scintilla/bugs/1548/">Bug #1548</a>.
	</li>
 	<li>
	Block caret in overtype mode SCI_SETCARETSTYLE(caretStyle | CARETSTYLE_OVERSTRIKE_BLOCK).
	<a href="https://sourceforge.net/p/scintilla/feature-requests/1217/">Feature #1217</a>.
	</li>
 	<li>
	SciTE supports changing caret style via caret.style property.
	<a href="https://sourceforge.net/p/scintilla/feature-requests/1264/">Feature #1624</a>.
	</li>
 	<li>
	Lexer added for .NET's Common Intermediate Language CIL.
	<a href="https://sourceforge.net/p/scintilla/feature-requests/1265/">Feature #1265</a>.
	</li>
 	<li>
	The C++ lexer, with styling.within.preprocessor on, now interprets "(" in preprocessor "#if("
	as an operator instead of part of the directive. This improves folding as well which could become
	unbalanced.
	</li>
 	<li>
	Fix raw strings in Nim.
	<a href="https://sourceforge.net/p/scintilla/feature-requests/1253/">Feature #1253</a>.
	</li>
 	<li>
	Fix inconsistency with dot styling in Nim.
	<a href="https://sourceforge.net/p/scintilla/feature-requests/1260/">Feature #1260</a>.
	</li>
 	<li>
	Enhance the styling of backticks in Nim.
	<a href="https://sourceforge.net/p/scintilla/feature-requests/1261/">Feature #1261</a>.
	</li>
 	<li>
	Enhance raw string identifier styling in Nim.
	<a href="https://sourceforge.net/p/scintilla/feature-requests/1262/">Feature #1262</a>.
	</li>
 	<li>
	Fix fold behaviour with comments in Nim.
	<a href="https://sourceforge.net/p/scintilla/feature-requests/1254/">Feature #1254</a>.
	</li>
 	<li>
	Fix TCL lexer recognizing '"' after "," inside a bracketed substitution.
	<a href="https://sourceforge.net/p/scintilla/bugs/1947/">Bug #1947</a>.
	</li>
 	<li>
	Fix garbage text from SCI_MOVESELECTEDLINESUP and SCI_MOVESELECTEDLINESDOWN
	for rectangular or thin selection by performing no action.
	<a href="https://sourceforge.net/p/scintilla/bugs/2078/">Bug #2078</a>.
	</li>
 	<li>
	Ensure container notified if Insert pressed when caret off-screen.
	<a href="https://sourceforge.net/p/scintilla/bugs/2083/">Bug #2083</a>.
	</li>
 	<li>
	Fix memory leak when checking running instance on GTK.
	<a href="https://sourceforge.net/p/scintilla/feature-requests/1267/">Feature #1267</a>.
	</li>
	<li>
	Platform layer font cache removed on Win32 as there is a platform-independent cache.
	</li>
	<li>
	SciTE for GTK easier to build on macOS.
	<a href="https://sourceforge.net/p/scintilla/bugs/2084/">Bug #2084</a>.
	</li>
    </ul>
    <h3>
       <a href="https://www.scintilla.org/scite413.zip">Release 4.1.3</a>
    </h3>
    <ul>
	<li>
	Released 10 January 2019.
	</li>
	<li>
	Add SCI_SETCOMMANDEVENTS API to allow turning off command events as they
	can be a significant performance cost.
	</li>
	<li>
	Improve efficiency of idle wrapping by wrapping in blocks as large as possible while
	still remaining responsive.
	</li>
	<li>
	Updated case conversion and character categories to Unicode 11.
	</li>
	<li>
	Errorlist lexer recognizes negative line numbers as some programs show whole-file
	errors occurring on line -1.
	SciTE's parsing of diagnostics also updated to handle this case.
	</li>
 	<li>
	Added "nim" lexer (SCLEX_NIM) for the Nim language which was previously called Nimrod.
	For compatibility, the old "nimrod" lexer is still present but is deprecated and will be removed at the
	next major version.
	<a href="https://sourceforge.net/p/scintilla/feature-requests/1242/">Feature #1242</a>.
	</li>
 	<li>
	The Bash lexer implements substyles for multiple sets of keywords and supports SCI_PROPERTYNAMES.
	<a href="https://sourceforge.net/p/scintilla/bugs/2054/">Bug #2054</a>.
	</li>
 	<li>
	The C++ lexer interprets continued preprocessor lines correctly by reading all of
	the logical line.
	<a href="https://sourceforge.net/p/scintilla/bugs/2062/">Bug #2062</a>.
	</li>
 	<li>
	The C++ lexer interprets preprocessor arithmetic expressions containing multiplicative and additive
	operators correctly by following operator precedence rules.
	<a href="https://sourceforge.net/p/scintilla/bugs/2069/">Bug #2069</a>.
	</li>
 	<li>
	The EDIFACT lexer handles message groups as well as messages.
	<a href="https://sourceforge.net/p/scintilla/feature-requests/1247/">Feature #1247</a>.
	</li>
 	<li>
	For SciTE's Find in Files, allow case-sensitivity and whole-word options when running
	a user defined command.
	<a href="https://sourceforge.net/p/scintilla/bugs/2053/">Bug #2053</a>.
	</li>
	<li>
	Notify with SC_UPDATE_SELECTION when user performs a multiple selection add.
	</li>
	<li>
	On macOS 10.14 Cocoa, fix incorrect horizontal offset.
	<a href="https://sourceforge.net/p/scintilla/bugs/2022/">Bug #2022</a>.
	</li>
	<li>
	On Cocoa, fix a crash that occurred when entering a dead key diacritic then a character
	that can not take that diacritic, such as option+e (acute accent) followed by g.
	<a href="https://sourceforge.net/p/scintilla/bugs/2061/">Bug #2061</a>.
	</li>
	<li>
	On Cocoa, use dark info bar background when system is set to Dark Appearance.
	<a href="https://sourceforge.net/p/scintilla/bugs/2055/">Bug #2055</a>.
	</li>
	<li>
	Fixed a crash on Cocoa in bidirectional mode where some patterns of invalid UTF-8
	caused failures to create Unicode strings.
	</li>
	<li>
	SCI_MARKERADD returns -1 for invalid lines as documented instead of 0.
	<a href="https://sourceforge.net/p/scintilla/bugs/2051/">Bug #2051</a>.
	</li>
	<li>
	Improve performance of text insertion when Unicode line indexing off.
	</li>
	<li>
	For Qt on Windows, stop specifying -std:c++latest as that is no longer needed
	to enable C++17 with MSVC 2017 and Qt 5.12 and it caused duplicate flag warnings.
	</li>
	<li>
	On Linux, enable Lua to access dynamic libraries.
	<a href="https://sourceforge.net/p/scintilla/bugs/2058/">Bug #2058</a>.
	</li>
    </ul>
    <h3>
       <a href="https://www.scintilla.org/scite412.zip">Release 4.1.2</a>
    </h3>
    <ul>
	<li>
	Released 2 October 2018.
	</li>
	<li>
	C++ lexer fixes evaluation of "#elif".
	<a href="https://sourceforge.net/p/scintilla/bugs/2045/">Bug #2045</a>.
	</li>
	<li>
	Markdown lexer fixes highlighting of non-ASCII characters in links.
	</li>
	<li>
	SciTE on Win32 drops menukey feature, makes Del key work again in find and replace strips
	and disables F5 while command running.
	<a href="https://sourceforge.net/p/scintilla/bugs/2044/">Bug #2044</a>.
	</li>
    </ul>
    <h3>
       <a href="https://www.scintilla.org/scite411.zip">Release 4.1.1</a>
    </h3>
    <ul>
	<li>
	Released 9 September 2018.
	</li>
	<li>
	Optional indexing of line starts in UTF-8 documents by UTF-32 code points and UTF-16 code units added.
	This can improve performance for clients that provide UTF-32 or UTF-16 interfaces or that need to interoperate
	with UTF-32 or UTF-16 components.
	</li>
	<li>
	Lexers added for SAS and Stata.
	<a href="https://sourceforge.net/p/scintilla/feature-requests/1185/">Feature #1185.</a>
	</li>
	<li>
	Shell folder folds "if", "do", and "case".
	<a href="https://sourceforge.net/p/scintilla/feature-requests/1144/">Feature #1144.</a>
	</li>
	<li>
	SciTE's menukey feature implemented on Windows.
	</li>
	<li>
	For SciTE on Windows, user defined strip lists are now scrollable.
	Cursor no longer flickers in edit and combo boxes.
	Focus in and out events occur for combo boxes.
	</li>
	<li>
	Fix a leak in the bidirectional code on Win32.
	</li>
	<li>
	Fix crash on Win32 when switching technology to default after setting bidirectional mode.
	</li>
	<li>
	Fix margin cursor on Cocoa to point more accurately.
	</li>
	<li>
	Fix SciTE crash on GTK+ when using director interface.
	</li>
    </ul>
    <h3>
       <a href="https://www.scintilla.org/scite410.zip">Release 4.1.0</a>
    </h3>
    <ul>
	<li>
	Released 19 June 2018.
	</li>
	<li>
	Experimental and incomplete support added for bidirectional text on Windows using DirectWrite and Cocoa for
	UTF-8 documents by calling SCI_SETBIDIRECTIONAL(SC_BIDIRECTIONAL_L2R).
	This allows documents that contain Arabic or Hebrew to be edited more easily in a way that is similar
	to other editors.
	</li>
	<li>
	INDIC_GRADIENT and INDIC_GRADIENTCENTRE indicator types added.
	INDIC_GRADIENT starts with a specified colour and alpha at top of line and fades
	to fully transparent at bottom.
	INDIC_GRADIENTCENTRE starts with a specified colour and alpha at centre of line and fades
	to fully transparent at top and bottom.
	</li>
	<li>
	Wrap indent mode SC_WRAPINDENT_DEEPINDENT added which indents two tabs from previous line.
	</li>
	<li>
	Indicators are drawn for line end characters when displayed.
	</li>
	<li>
	Most invalid bytes in DBCS encodings are displayed as blobs to make problems clear
	and ensure something is shown.
	</li>
	<li>
	On Cocoa, invalid text in DBCS encodings will be interpreted through the
	single-byte MacRoman encoding as that will accept any byte.
	</li>
	<li>
	Diff lexer adds styles for diffs containing patches.
	</li>
	<li>
	Crashes fixed on macOS for invalid DBCS characters when dragging text,
	changing case of text, case-insensitive searching, and retrieving text as UTF-8.
	</li>
	<li>
	Regular expression crash fixed on macOS when linking to libstdc++.
	</li>
	<li>
	SciTE on GTK+, when running in single-instance mode, now forwards all command line arguments
	to the already running instance.
	This allows "SciTE filename -goto:line" to work.
	</li>
    </ul>
    <h3>
       <a href="https://www.scintilla.org/scite405.zip">Release 4.0.5</a>
    </h3>
    <ul>
	<li>
	Released 10 May 2018.
	</li>
	<li>
	Add experimental SC_DOCUMENTOPTION_TEXT_LARGE option to accommodate documents larger than
	2 GigaBytes.
	</li>
	<li>
	Additional print option SC_PRINT_SCREENCOLOURS prints with the same colours used on screen
	including line numbers.
	</li>
	<li>
	SciTE can read settings in EditorConfig format when enabled with editor.config.enable property.
	</li>
	<li>
	EDIFACT lexer adds property lexer.edifact.highlight.un.all to highlight all UN* segments.
	<a href="https://sourceforge.net/p/scintilla/feature-requests/1166/">Feature #1166.</a>
	</li>
	<li>
	Fortran folder understands "change team" and "endteam".
	<a href="https://sourceforge.net/p/scintilla/feature-requests/1216/">Feature #1216.</a>
	</li>
	<li>
	Set the last X chosen when SCI_REPLACESEL called to ensure macros work
	when text insertion followed by caret up or down.
	</li>
	<li>
	Bugs fixed in regular expression searches in Scintilla where some matches did not occur in an
	effort to avoid infinite loops when replacing on empty matches like "^" and "$".
	Applications should always handle empty matches in a way that avoids infinite loops, commonly
	by incrementing the search position after replacing an empty match.
	SciTE fixes a bug where replacing "^" always matched on the first line even when it was an
	"in selection" replace and the selection started after the line start.
	</li>
	<li>
	Bug fixed in SciTE where invalid numeric properties could crash.
	</li>
	<li>
	Runtime warnings fixed with SciTE on GTK after using Find in Files.
	</li>
	<li>
	SciTE on Windows find and replace strips place caret at end of text after search.
	</li>
	<li>
	Bug fixed with SciTE on macOS where corner debris appeared in the margin when scrolling.
	Fixed by not completely hiding the status bar so the curved corner is no longer part of the
	scrolling region.
	By default, 4 pixels of the status bar remain visible and this can be changed with
	the statusbar.minimum.height property or turned off if the debris are not a problem by
	setting the property to 0.
	</li>
    </ul>
    <h3>
       <a href="https://www.scintilla.org/scite404.zip">Release 4.0.4</a>
    </h3>
    <ul>
	<li>
	Released 10 April 2018.
	</li>
	<li>
	On Win32, the standard makefiles build a libscintilla static library as well as the existing dynamic libraries.
	The statically linked version of SciTE, Sc1, links to this static library. A new file, ScintillaDLL.cxx, provides
	the DllMain function required for a stand-alone Scintilla DLL. Build and project files should include this
	file when producing a DLL and omit it when producing a static library or linking Scintilla statically.
	The STATIC_BUILD preprocessor symbol is no longer used.
	</li>
	<li>
	On Win32, Direct2D support is no longer automatically detected during build.
	DISABLE_D2D may still be defined to remove Direct2D features.
	</li>
	<li>
	In some cases, invalid UTF-8 is handled in a way that is a little friendlier.
	For example, when copying to the clipboard on Windows, an invalid lead byte will be copied as the
	equivalent ISO 8859-1 character and will not hide the following byte.
	<a href="https://sourceforge.net/p/scintilla/feature-requests/1211/">Feature #1211.</a>
	</li>
	<li>
	Lexer added for the Maxima computer algebra language.
	<a href="https://sourceforge.net/p/scintilla/feature-requests/1210/">Feature #1210.</a>
	</li>
	<li>
	Fix hang in Lua lexer when lexing a label upto the terminating "::".
	<a href="https://sourceforge.net/p/scintilla/bugs/1999/">Bug #1999</a>.
	</li>
	<li>
	Lua lexer matches identifier chains with dots and colons.
	<a href="https://sourceforge.net/p/scintilla/bugs/1952/">Bug #1952</a>.
	</li>
	<li>
	For rectangular selections, pressing Home or End now moves the caret to the Home or End
	position instead of the limit of the rectangular selection.
	</li>
	<li>
	Fix move-extends-selection mode for rectangular and line selections.
	</li>
	<li>
	On GTK+, change lifetime of selection widget to avoid runtime warnings.
	</li>
	<li>
	Fix building on Mingw/MSYS to perform file copies and deletions.
	<a href="https://sourceforge.net/p/scintilla/bugs/1993/">Bug #1993</a>.
	</li>
	<li>
	SciTE can match a wider variety of file patterns where '*' is in the middle of
	the pattern and where there are multiple '*'.
	A '?' matches any single character.
	</li>
	<li>
	SciTE on Windows can execute Python scripts directly by name when on path.
	<a href="https://sourceforge.net/p/scintilla/feature-requests/1209/">Feature #1209.</a>
	</li>
	<li>
	SciTE on Windows Find in Files checks for cancel after every 10,000 lines read so
	can be stopped on huge files.
	</li>
	<li>
	SciTE remembers entered values in lists in more cases for find, replace and find in files.
	<a href="https://sourceforge.net/p/scintilla/bugs/1715/">Bug #1715</a>.
	</li>
    </ul>
    <h3>
       <a href="https://www.scintilla.org/scite403.zip">Release 4.0.3</a>
    </h3>
    <ul>
	<li>
	Released 12 February 2018.
	</li>
	<li>
	Features from C++14 and C++17 are used more often, with build files now specifying
	c++17, gnu++17, c++1z, or std:c++latest (MSVC).
	Requires Microsoft Visual C++ 2017.5, GCC 7, Xcode 9.2 or Clang 4.0 or newer.
	</li>
	<li>
	SCI_CREATEDOCUMENT adds a bytes argument to allocate memory for an initial size.
	SCI_CREATELOADER and SCI_CREATEDOCUMENT add a documentOption argument to
	allow choosing different document capabilities.
	</li>
	<li>
	Add SC_DOCUMENTOPTION_STYLES_NONE option to stop allocating memory for styles.
	</li>
	<li>
	Add SCI_GETMOVEEXTENDSSELECTION to allow applications to add more
	complex selection commands.
	</li>
	<li>
	SciTE property bookmark.symbol allows choosing symbol used for bookmarks.
	<a href="https://sourceforge.net/p/scintilla/feature-requests/1208/">Feature #1208.</a>
	</li>
	<li>
	Improve VHDL lexer's handling of character literals and escape characters in strings.
	</li>
	<li>
	Fix double tap word selection on Windows 10 1709 Fall Creators Update.
	<a href="https://sourceforge.net/p/scintilla/bugs/1983/">Bug #1983</a>.
	</li>
	<li>
	Fix closing autocompletion lists on Cocoa for macOS 10.13 where the window
	was emptying but staying visible.
	<a href="https://sourceforge.net/p/scintilla/bugs/1981/">Bug #1981</a>.
	</li>
	<li>
	Fix drawing failure on Cocoa with animated find indicator in large files with macOS 10.12
	by disabling animation.
	</li>
	<li>
	SciTE on GTK+ installs its desktop file as non-executable and supports the common
	LDLIBS make variable.
	<a href="https://sourceforge.net/p/scintilla/bugs/1989/">Bug #1989</a>,
	<a href="https://sourceforge.net/p/scintilla/bugs/1990/">Bug #1990</a>.
	</li>
	<li>
	SciTE shows correct column number when caret in virtual space.
	<a href="https://sourceforge.net/p/scintilla/bugs/1991/">Bug #1991</a>.
	</li>
	<li>
	SciTE preserves selection positions when saving with strip.trailing.spaces
	and virtual space turned on.
	<a href="https://sourceforge.net/p/scintilla/bugs/1992/">Bug #1992</a>.
	</li>
    </ul>
    <h3>
       <a href="https://www.scintilla.org/scite402.zip">Release 4.0.2</a>
    </h3>
    <ul>
	<li>
	Released 26 October 2017.
	</li>
	<li>
	Fix HTML lexer handling of Django so that nesting a  &#123;&#123; &#125;&#125; or &#123;% %&#125;
	Django tag inside of a &#123;# #&#125; Django comment does not break highlighting of rest of file
	</li>
	<li>
	The Matlab folder now treats "while" as a fold start.
	<a href="https://sourceforge.net/p/scintilla/bugs/1985/">Bug #1985</a>.
	</li>
	<li>
	Fix failure on Cocoa with animated find indicator in large files with macOS 10.13
	by disabling animation on 10.13.
	</li>
	<li>
	Fix Cocoa hang when Scintilla loaded from SMB share on macOS 10.13.
	<a href="https://sourceforge.net/p/scintilla/bugs/1979/">Bug #1979</a>.
	</li>
    </ul>
    <h3>
       <a href="https://www.scintilla.org/scite401.zip">Release 4.0.1</a>
    </h3>
    <ul>
	<li>
	Released 23 October 2017.
	</li>
	<li>
	The ILoader interface is defined in its own header ILoader.h as it is not
	related to lexing so doesn't belong in ILexer.h.
	</li>
	<li>
	The Scintilla namespace is always active for internal symbols and for the lexer interfaces
	ILexer4 and IDocument.
	</li>
	<li>
	The Baan lexer checks that matches to 3rd set of keywords are function calls and leaves as identifiers if not.
	Baan lexer and folder support #context_on / #context_off preprocessor feature.
	</li>
	<li>
	The C++ lexer improved preprocessor conformance.<br />
	Default value of 0 for undefined preprocessor symbols.<br />
	#define A is treated as #define A 1.<br />
	"defined A" removes "A" before replacing "defined" with value.
	<a href="https://sourceforge.net/p/scintilla/bugs/1966/">Bug #1966</a>.
	</li>
	<li>
	The Python folder treats triple-quoted f-strings like triple-quoted strings.
	<a href="https://sourceforge.net/p/scintilla/bugs/1977/">Bug #1977</a>.
	</li>
	<li>
	The SQL lexer uses sql.backslash.escapes for double quoted strings.
	<a href="https://sourceforge.net/p/scintilla/bugs/1968/">Bug #1968</a>.
	</li>
	<li>
	Minor undefined behaviour fixed.
	<a href="https://sourceforge.net/p/scintilla/bugs/1978">Bug #1978</a>.
	</li>
	<li>
	On Cocoa, improve scrolling on macOS 10.12.
	<a href="https://sourceforge.net/p/scintilla/bugs/1885">Bug #1885</a>.
	</li>
	<li>
	On Cocoa, fix line selection by clicking in the margin when scrolled.
	<a href="https://sourceforge.net/p/scintilla/bugs/1971">Bug #1971</a>.
	</li>
    </ul>
    <h3>
       <a href="https://www.scintilla.org/scite400.zip">Release 4.0.0</a>
    </h3>
    <ul>
	<li>
	Released 16 August 2017.
	</li>
	<li>
	This is an unstable release with changes to interfaces used for lexers and platform access.
	Some more changes may occur to internal and external interfaces before stability is regained with 4.1.0.
	</li>
	<li>
	Uses C++14 features. Requires Microsoft Visual C++ 2017, GCC 7, and Clang 4.0 or newer.
	</li>
	<li>
	Support dropped for GTK+ versions before 2.24.
	</li>
	<li>
	The lexer interfaces ILexer and ILexerWithSubStyles, along with additional style metadata methods, were merged into ILexer4.
	Most lexers will need to be updated to match the new interfaces.
	</li>
	<li>
	The IDocumentWithLineEnd interface was merged into IDocument.
	</li>
	<li>
	The platform layer interface has changed with unused methods removed, a new mechanism for
	reporting events, removal of methods that take individual keyboard modifiers, and removal of old timer methods.
	</li>
	<li>
	<a href="StyleMetadata.html">Style metadata</a> may be retrieved from lexers that support this through the SCI_GETNAMEDSTYLES, SCI_NAMEOFSTYLE,
	SCI_TAGSOFSTYLE, and SCI_DESCRIPTIONOFSTYLE APIs.
	</li>
	<li>
	The Cocoa platform layer uses Automatic Reference Counting (ARC).
	</li>
	<li>
	The default encoding in Scintilla is UTF-8.
	</li>
	<li>
	An SCN_AUTOCSELECTIONCHANGE notification is sent when items are highlighted in an autocompletion or user list.
	</li>
	<li>
	The data parameter to ILoader::AddData made const.
	<a href="https://sourceforge.net/p/scintilla/bugs/1955/">Bug #1955</a>.
	</li>
	<li>
	SciTE's embedded Lua interpreter updated to Lua 5.3.
	</li>
	<li>
	SciTE allows event handlers to be arbitrary callables, not just functions.
	<a href="https://sourceforge.net/p/scintilla/feature-requests/1190/">Feature #1190.</a>
	</li>
	<li>
	SciTE allows user.shortcuts to be defined with symbolic Scintilla messages like
	'Ctrl+L|SCI_LINEDELETE|'.
	</li>
	<li>
	The Matlab lexer treats 'end' as a number rather than a keyword when used as a index.
	This also stops incorrect folding.
	<a href="https://sourceforge.net/p/scintilla/bugs/1951/">Bug #1951</a>.
	</li>
	<li>
	The Matlab folder implements "fold", "fold.comment", and "fold.compact" properties.
	<a href="https://sourceforge.net/p/scintilla/bugs/1965/">Bug #1965</a>.
	</li>
	<li>
	The Rust lexer recognizes 'usize' numeric literal suffixes.
	<a href="https://sourceforge.net/p/scintilla/bugs/1919/">Bug #1919</a>.
	</li>
	<li>
	Ensure redraw when application changes overtype mode so caret change visible even when not blinking.
	Notify application with SC_UPDATE_SELECTION when overtype changed - previously
	sent SC_UPDATE_CONTENT.
	</li>
	<li>
	Fix drawing failure when in wrap mode for delete to start/end of line which
	affects later lines but did not redraw them.
	Also fixed drawing for wrap mode on GTK+ 2.x.
	<a href="https://sourceforge.net/p/scintilla/bugs/1949/">Bug #1949</a>.
	</li>
	<li>
	On GTK+ fix drawing problems including incorrect scrollbar redrawing and flickering of text.
	<a href="https://sourceforge.net/p/scintilla/bugs/1876">Bug #1876</a>.
	</li>
	<li>
	On Linux, both for GTK+ and Qt, the default modifier key for rectangular selection is now Alt.
	This is the same as Windows and macOS.
	This was changed from Ctrl as window managers are less likely to intercept Alt+Drag for
	moving windows than in the past.
	</li>
	<li>
	On Cocoa, fix doCommandBySelector but avoid double effect of 'delete'
	key.
	<a href="https://sourceforge.net/p/scintilla/bugs/1958">Bug #1958</a>.
	</li>
	<li>
	On Qt, the updateUi signal includes the 'updated' flags.
	No updateUi signal is sent for focus in events.
	These changes make Qt behave more like the other platforms.
	</li>
	<li>
	On Qt, dropping files on Scintilla now fires the SCN_URIDROPPED notification
	instead of inserting text.
	</li>
	<li>
	On Qt, focus changes send the focusChanged signal.
	<a href="https://sourceforge.net/p/scintilla/bugs/1957/">Bug #1957</a>.
	</li>
	<li>
	On Qt, mouse tracking is reenabled when the window is reshown.
	<a href="https://sourceforge.net/p/scintilla/bugs/1948/">Bug #1948</a>.
	</li>
	<li>
	On Windows, the DirectWrite modes SC_TECHNOLOGY_DIRECTWRITEDC and
	SC_TECHNOLOGY_DIRECTWRITERETAIN are no longer provisional.
	</li>
	<li>
	SciTE on macOS fixes a crash when platform-specific and platform-independent
	session restoration clashed.
	<a href="https://sourceforge.net/p/scintilla/bugs/1960/">Bug #1960</a>.
	</li>
	<li>
	SciTE on GTK+ implements find.close.on.find.
	<a href="https://sourceforge.net/p/scintilla/bugs/1152/">Bug #1152</a>,
	<a href="https://sourceforge.net/p/scintilla/bugs/1254/">Bug #1254</a>,
	<a href="https://sourceforge.net/p/scintilla/bugs/1762/">Bug #1762</a>,
	<a href="https://sourceforge.net/p/scintilla/feature-requests/849/">Feature #849</a>.
	</li>
    </ul>
    <h3>
       <a href="https://www.scintilla.org/scintilla376.zip">Release 3.7.6</a>
    </h3>
    <ul>
	<li>
	Released 8 August 2017.
	</li>
	<li>
	This is the first release of the
	<a href="https://scintilla.sourceforge.io/LongTermDownload.html">long term branch</a>
	which avoids using features from C++14 or later in order to support older systems.
	</li>
	<li>
	The Baan lexer correctly highlights numbers when followed by an operator.
	</li>
	<li>
	On Cocoa, fix a bug with retrieving encoded bytes.
	</li>
    </ul>
    <h3>
       <a href="https://www.scintilla.org/scite375.zip">Release 3.7.5</a>
    </h3>
    <ul>
	<li>
	Released 26 May 2017.
	</li>
	<li>
	This is the final release of SciTE 3.x.
	</li>
	<li>
	Support dropped for Microsoft Visual C++ 2013 due to increased use of C++11 features.
	</li>
	<li>
	Added a caret line frame as an alternative visual for highlighting the caret line.
	</li>
	<li>
	Added "Reverse Selected Lines" feature.
	</li>
	<li>
	SciTE adds "Select All Bookmarks" command.
	</li>
	<li>
	SciTE adds a save.path.suggestion setting to suggest a file name when saving an
	unnamed buffer.
	</li>
	<li>
	Updated case conversion and character categories to Unicode 9.
	</li>
	<li>
	The Baan lexer recognizes numeric literals in a more compliant manner including
	hexadecimal numbers and exponentials.
	</li>
	<li>
	The Bash lexer recognizes strings in lists in more cases.
	<a href="https://sourceforge.net/p/scintilla/bugs/1944/">Bug #1944</a>.
	</li>
	<li>
	The Fortran lexer recognizes a preprocessor line after a line continuation &amp;.
	<a href="https://sourceforge.net/p/scintilla/bugs/1935/">Bug #1935</a>.
	</li>
	<li>
	The Fortran folder can fold comments.
	<a href="https://sourceforge.net/p/scintilla/bugs/1936/">Bug #1936</a>.
	</li>
	<li>
	The PowerShell lexer recognizes escaped quotes in strings.
	<a href="https://sourceforge.net/p/scintilla/bugs/1929/">Bug #1929</a>.
	</li>
	<li>
	The Python lexer recognizes identifiers more accurately when they include non-ASCII characters.
	</li>
	<li>
	The Python folder treats comments at the end of the file as separate from the preceding structure.
	</li>
	<li>
	The YAML lexer recognizes comments in more situations and styles a
	"..." line like a "---" line.
	<a href="https://sourceforge.net/p/scintilla/bugs/1931/">Bug #1931</a>.
	</li>
	<li>
	Update scroll bar when annotations added, removed, or visibility changed.
	<a href="https://sourceforge.net/p/scintilla/feature-requests/1187/">Feature #1187.</a>
	</li>
	<li>
	Canceling modes with the Esc key preserves a rectangular selection.
	<a href="https://sourceforge.net/p/scintilla/bugs/1940/">Bug #1940</a>.
	</li>
	<li>
	Builds are made with a sorted list of lexers to be more reproducible.
	<a href="https://sourceforge.net/p/scintilla/bugs/1946/">Bug #1946</a>.
	</li>
	<li>
	On Cocoa, a leak of mouse tracking areas was fixed.
	</li>
	<li>
	On Cocoa, the autocompletion is 4 pixels wider to avoid text truncation.
	</li>
	<li>
	On Windows, stop drawing a focus rectangle on the autocompletion list and
	raise the default list length to 9 items.
	</li>
	<li>
	SciTE examines at most 1 MB of a file to automatically determine indentation
	for indent.auto to avoid a lengthy pause when loading very large files.
	</li>
	<li>
	SciTE user interface uses lighter colours and fewer 3D elements to match current desktop environments.
	</li>
	<li>
	SciTE sets buffer dirty and shows message when file deleted if load.on.activate on.
	</li>
	<li>
	SciTE on Windows Find strip Find button works in incremental no-close mode.
	<a href="https://sourceforge.net/p/scintilla/bugs/1926/">Bug #1926</a>.
	</li>
    </ul>
    <h3>
       <a href="https://www.scintilla.org/scite374.zip">Release 3.7.4</a>
    </h3>
    <ul>
	<li>
	Released 21 March 2017.
	</li>
	<li>
	Requires a C++11 compiler. GCC 4.8 and MSVC 2015 are supported.
	</li>
	<li>
	Support dropped for Windows NT 4.
	</li>
	<li>
	Accessibility support may be queried with SCI_GETACCESSIBILITY.
	On GTK+, accessibility may be disabled by calling SCI_SETACCESSIBILITY.
	</li>
	<li>
	Lexer added for "indent" language which is styled as plain text but folded by indentation level.
	</li>
	<li>
	The Progress ABL lexer handles nested comments where comment starts or ends
	are adjacent like "/*/*" or "*/*/".
	</li>
	<li>
	In the Python lexer, improve f-string support.
	Add support for multiline expressions in triple quoted f-strings.
	Handle nested "()", "[]", and "{}" in f-string expressions and terminate expression colouring at ":" or "!".
	End f-string if ending quote is seen in a "{}" expression.
	Fix terminating single quoted f-string at EOL.
	<a href="https://sourceforge.net/p/scintilla/bugs/1918/">Bug #1918</a>.
	</li>
	<li>
	The VHDL folder folds an "entity" on the first line of the file.
	</li>
	<li>
	For IMEs, do not clear selected text when there is no composition text to show.
	</li>
	<li>
	Fix to crash with fold tags where line inserted at start.
	</li>
	<li>
	Fix to stream selection mode when moving caret up or down.
	<a href="https://sourceforge.net/p/scintilla/bugs/1905/">Bug #1905</a>.
	</li>
	<li>
	Drawing fixes for fold tags include fully drawing lines and not overlapping some
	drawing and ensuring edges and mark underlines are visible.
	</li>
	<li>
	Fix Cocoa failure to display accented character chooser for European
	languages by partially reverting a change made to prevent a crash with
	Chinese input by special-casing the Cangjie input source.
	<a href="https://sourceforge.net/p/scintilla/bugs/1881/">Bug #1881</a>.
	</li>
	<li>
	Fix potential problems with IME on Cocoa when document contains invalid
	UTF-8.
	</li>
	<li>
	Fix crash on Cocoa with OS X 10.9 due to accessibility API not available.
	<a href="https://sourceforge.net/p/scintilla/bugs/1915/">Bug #1915</a>.
	</li>
	<li>
	Improved speed of accessibility code on GTK+ by using additional memory
	as a cache.
	<a href="https://sourceforge.net/p/scintilla/bugs/1910/">Bug #1910</a>.
	</li>
	<li>
	Fix crash in accessibility code on GTK+ &lt; 3.3.6 caused by previous bug fix.
	<a href="https://sourceforge.net/p/scintilla/bugs/1907/">Bug #1907</a>.
	</li>
	<li>
	Fix to prevent double scrolling on GTK+ with X11.
	<a href="https://sourceforge.net/p/scintilla/bugs/1901/">Bug #1901</a>.
	</li>
	<li>
	SciTE on GTK+ adds an "accessibility" property to allow disabling accessibility
	on GTK+ as an optimization.
	</li>
	<li>
	SciTE on GTK+ has changed file chooser behaviour for some actions:
	overwriting an existing file shows a warning;
	the default session file name "SciTE.session" is shown and a "*.session" filter is applied;
	appropriate filters are applied when exporting;
	the current file name is displayed in "Save As" even when that file no longer exists.
	</li>
	<li>
	SciTE fixed a bug where, on GTK+, when the output pane had focus, menu commands
	performed by mouse were sent instead to the edit pane.
	</li>
	<li>
	SciTE on Windows 8+ further restricts the paths searched for DLLs to the application
	and system directories which may prevent some binary planting attacks.
	</li>
	<li>
	Fix failure to load Direct2D on Windows when used on old versions of Windows.
	<a href="https://sourceforge.net/p/scintilla/bugs/1653/">Bug #1653</a>.
	</li>
    </ul>
    <h3>
       <a href="https://www.scintilla.org/scite373.zip">Release 3.7.3</a>
    </h3>
    <ul>
	<li>
	Released 19 February 2017.
	</li>
	<li>
	Display block caret over the character at the end of a selection to be similar
	to other editors.
	</li>
	<li>
	In SciTE can choose colours for fold markers.
	<a href="https://sourceforge.net/p/scintilla/feature-requests/1172/">Feature #1172.</a>
	</li>
	<li>
	In SciTE can hide buffer numbers in tabs.
	<a href="https://sourceforge.net/p/scintilla/feature-requests/1173/">Feature #1173.</a>
	</li>
	<li>
	The Diff lexer recognizes deleted lines that start with "--- ".
	</li>
	<li>
	The Lua lexer requires the first line to start with "#!" to be treated as a shebang comment,
	not just "#".
	<a href="https://sourceforge.net/p/scintilla/bugs/1900/">Bug #1900</a>.
	</li>
	<li>
	The Matlab lexer requires block comment start and end to be alone on a line.
	<a href="https://sourceforge.net/p/scintilla/bugs/1902/">Bug #1902</a>.
	</li>
	<li>
	The Python lexer supports f-strings with new styles, allows Unicode identifiers,
	and no longer allows @1 to be a decorator.
	<a href="https://sourceforge.net/p/scintilla/bugs/1848/">Bug #1848</a>.
	</li>
	<li>
	Fix folding inconsistency when fold header added above a folded part.
	Avoid unnecessary unfolding when a deletion does not include a line end.
	<a href="https://sourceforge.net/p/scintilla/bugs/1896/">Bug #1896</a>.
	</li>
	<li>
	Fix finalization crash on Cocoa.
	<a href="https://sourceforge.net/p/scintilla/bugs/1909/">Bug #1909</a>.
	</li>
	<li>
	SciTE on GTK+ can have a wide divider between the panes with the
	split.wide property.
	</li>
	<li>
	Fix display of autocompletion lists and calltips on GTK+ 3.22 on Wayland.
	Newer APIs used on GTK+ 3.22 as older APIs were deprecated.
	</li>
	<li>
	Fix crash in accessibility code on GTK+ due to signal receipt after destruction.
	<a href="https://sourceforge.net/p/scintilla/bugs/1907/">Bug #1907</a>.
	</li>
	<li>
	Make trackpad scrolling work on Wayland.
	<a href="https://sourceforge.net/p/scintilla/bugs/1901/">Bug #1901</a>.
	</li>
    </ul>
    <h3>
       <a href="https://www.scintilla.org/scite372.zip">Release 3.7.2</a>
    </h3>
    <ul>
	<li>
	Released 30 December 2016.
	</li>
	<li>
	Minimize redrawing for SCI_SETSELECTIONN* APIs.
	<a href="https://sourceforge.net/p/scintilla/bugs/1888/">Bug #1888</a>.
	</li>
	<li>
	Use more precision to allow selecting individual lines in files with
	more than 16.7 million lines.
	</li>
	<li>
	For Qt 5, define QT_WS_MAC or QT_WS_X11 on those platforms.
	<a href="https://sourceforge.net/p/scintilla/bugs/1887/">Bug #1887</a>.
	</li>
	<li>
	For Cocoa, fix crash on view destruction with macOS 10.12.2.
	<a href="https://sourceforge.net/p/scintilla/bugs/1891/">Bug #1891</a>.
	</li>
	<li>
	Fix crash on GTK+ &lt;3.8 due to incorrect lifetime of accessibility object.
	More accurate reporting of attribute ranges and deletion lengths for accessibility.
	</li>
	<li>
	In SciTE, if a Lua script causes a Scintilla failure exception, display error
	message in output pane instead of exiting.
	<a href="https://sourceforge.net/p/scintilla/bugs/1773/">Bug #1773</a>.
	</li>
    </ul>
    <h3>
       <a href="https://www.scintilla.org/scite371.zip">Release 3.7.1</a>
    </h3>
    <ul>
	<li>
	Released 4 December 2016.
	</li>
	<li>
	The Scintilla namespace is no longer applied to struct definitions in Scintilla.h even
	when SCI_NAMESPACE defined.
	Client code should not define SCI_NAMESPACE.
	</li>
	<li>
	Structure names in Scintilla.h without prefixes are deprecated and will now only
	be usable with INCLUDE_DEPRECATED_FEATURES defined.<br />
	Use the newer names with the "Sci_" prefix:<br />
	CharacterRange &rarr; Sci_CharacterRange<br />
	TextRange &rarr; Sci_TextRange<br />
	TextToFind &rarr; Sci_TextToFind<br />
	RangeToFormat &rarr; Sci_RangeToFormat<br />
	NotifyHeader &rarr; Sci_NotifyHeader
	</li>
	<li>
	Previously deprecated features SC_CP_DBCS, SCI_SETUSEPALETTE. and SCI_GETUSEPALETTE
	have been removed and can no longer be used in client code.
	</li>
	<li>
	Single phase drawing SC_PHASES_ONE is deprecated along with the
	SCI_SETTWOPHASEDRAW and SCI_GETTWOPHASEDRAW messages.
	</li>
	<li>
	Accessibility support allowing screen readers to work added on GTK+ and Cocoa.
	</li>
	<li>
	Textual tags may be displayed to the right on folded lines with SCI_TOGGLEFOLDSHOWTEXT.
	This is commonly something like "{ ... }" or "&lt;tr&gt;...&lt;/tr&gt;".
	It is displayed with the STYLE_FOLDDISPLAYTEXT style and may have a box drawn around it
	with SCI_FOLDDISPLAYTEXTSETSTYLE.
	</li>
	<li>
	A mouse right-click over the margin may send an SCN_MARGINRIGHTCLICK event.
	This only occurs when popup menus are turned off.
	SCI_USEPOPUP now has three states: SC_POPUP_NEVER, SC_POPUP_ALL, or SC_POPUP_TEXT.
	</li>
	<li>
	INDIC_POINT and INDIC_POINTCHARACTER indicators added to display small arrows
	underneath positions or characters.
	</li>
	<li>
	Added alternate appearance for visible tabs which looks like a horizontal line.
	Controlled with SCI_SETTABDRAWMODE.
	<a href="https://sourceforge.net/p/scintilla/feature-requests/1165/">Feature #1165.</a>
	</li>
	<li>
	On Cocoa, a modulemap file is included to allow Scintilla to be treated as a module.
	This makes it easier to use Scintilla from the Swift language.
	</li>
	<li>
	Baan folder accommodates sections and lexer fixes definition of SCE_BAAN_FUNCDEF.
	</li>
	<li>
	EDIFACT lexer and folder added.
	<a href="https://sourceforge.net/p/scintilla/feature-requests/1166/">Feature #1166.</a>
	</li>
	<li>
	JSON folder fixed where it didn't resume folding with the correct fold level.
	</li>
	<li>
	Matlab folder based on syntax instead of indentation so more accurate.
	<a href="https://sourceforge.net/p/scintilla/bugs/1692/">Bug #1692</a>.
	</li>
	<li>
	YAML lexer fixed style of references and keywords when followed by a comment.
	<a href="https://sourceforge.net/p/scintilla/bugs/1872/">Bug #1872</a>.
	</li>
	<li>
	Margin click to select line now clears rectangular and additional selections.
	</li>
	<li>
	Fixed a NULL access bug on GTK+ where the scrollbars could be used during destruction.
	<a href="https://sourceforge.net/p/scintilla/bugs/1873/">Bug #1873</a>.
	</li>
	<li>
	A potential bug on GTK+ fixed where asynchronous clipboard could be delivered after its
	target Scintilla instance was destroyed.
	</li>
	<li>
	Cocoa IME made more compliant with documented behaviour to avoid bugs that caused
	huge allocations.
	<a href="https://sourceforge.net/p/scintilla/bugs/1881/">Bug #1881</a>.
	</li>
	<li>
	On Win32 fix EM_SETSEL to match Microsoft documentation..
	<a href="https://sourceforge.net/p/scintilla/bugs/1886/">Bug #1886</a>.
	</li>
	<li>
	SciTE on GTK+ allows localizing tool bar tool tips.
	<a href="https://sourceforge.net/p/scintilla/feature-requests/1167/">Feature #1167.</a>
	</li>
	<li>
	SciTE on Windows restores focus to edit pane after closing user strip.
	</li>
	<li>
	SciTE measures files larger that 2 GB which allows it to refuse to open huge files more consistently
	and to show better warning messages.
	</li>
    </ul>
    <h3>
       <a href="https://www.scintilla.org/scite370.zip">Release 3.7.0</a>
    </h3>
    <ul>
	<li>
	Released 16 October 2016.
	</li>
	<li>
	Word selection, navigation, and manipulation is now performed on characters instead of bytes
	leading to more natural behaviour for multi-byte encodings like UTF-8.
	For UTF-8 characters 0x80 and above, classification into word; punctuation; space; or line-end
	is based on the Unicode general category of the character and is not customizable.
	<a href="https://sourceforge.net/p/scintilla/bugs/1832/">Bug #1832</a>.
	</li>
	<li>
	Two enums changed in Scintilla.iface which may lead to changed bindings.
	There were 2 FontQuality enums and the first is now PhasesDraw.
	The prefix for FoldAction was SC_FOLDACTION and is now SC_FOLDACTION_
	which is similar to other enums.
	These changes do not affect the standard C/C++ binding.
	</li>
	<li>
	EDGE_MULTILINE and SCI_MULTIEDGEADDLINE added to allow displaying multiple
	vertical edges simultaneously.
	</li>
	<li>
	The number of margins can be changed with SCI_SETMARGINS.
	</li>
	<li>
	Margin type SC_MARGIN_COLOUR added so that the application may
	choose any colour for a margin with SCI_SETMARGINBACKN.
	</li>
	<li>
	On Win32, mouse wheel scrolling can be restricted to only occur when the mouse is
	within the window.
	</li>
	<li>
	The WordList class in lexlib used by lexers adds an InListAbridged method for
	matching keywords that have particular prefixes and/or suffixes.
	</li>
	<li>
	The Baan lexer was changed significantly with more lexical states, keyword sets,
	and support for abridged keywords.
	</li>
	<li>
	The CoffeeScript lexer styles interpolated code in strings.
	<a href="https://sourceforge.net/p/scintilla/bugs/1865/">Bug #1865</a>.
	</li>
	<li>
	The Progress lexer "progress" has been replaced with a new lexer "abl"
	(Advanced Business Language)
	with a different set of lexical states and more functionality.
	The lexical state prefix has changed from SCE_4GL_ to SCE_ABL_.
	<a href="https://sourceforge.net/p/scintilla/feature-requests/1143/">Feature #1143.</a>
	</li>
	<li>
	The PowerShell lexer understands the grave accent escape character.
	<a href="https://sourceforge.net/p/scintilla/bugs/1868/">Bug #1868</a>.
	</li>
	<li>
	The YAML lexer recognizes inline comments.
	<a href="https://sourceforge.net/p/scintilla/bugs/1660/">Bug #1660</a>.
	</li>
	<li>
	SciTE on Windows can retain coloured selection when inactive with
	selection.always.visible property.
	</li>
	<li>
	SciTE on Windows adds a state to close.on.find to close the find strip when
	a match is found.
	</li>
	<li>
	Fix caret position after left or right movement with rectangular selection.
	<a href="https://sourceforge.net/p/scintilla/bugs/1861/">Bug #1861</a>.
	</li>
	<li>
	In SciTE, optional prefix argument added to scite.ConstantName method.
	<a href="https://sourceforge.net/p/scintilla/bugs/1860/">Bug #1860</a>.
	</li>
	<li>
	On Cocoa, include ILexer.h in the public headers of the framework.
	<a href="https://sourceforge.net/p/scintilla/bugs/1855/">Bug #1855</a>.
	</li>
	<li>
	On Cocoa, allow subclass of SCIContentView to set cursor.
	<a href="https://sourceforge.net/p/scintilla/bugs/1863/">Bug #1863</a>.
	</li>
	<li>
	On Cocoa, recognize the numeric keypad '+', '-', and '/' keys as
	SCK_ADD, SCK_SUBTRACT, and SCK_DIVIDE.
	<a href="https://sourceforge.net/p/scintilla/bugs/1867/">Bug #1867</a>.
	</li>
	<li>
	On GTK+ 3.21+ fix incorrect font size in auto-completion list.
	<a href="https://sourceforge.net/p/scintilla/bugs/1859/">Bug #1859</a>.
	</li>
	<li>
	Fix SciTE crash when command.mode ends with comma.
	<a href="https://sourceforge.net/p/scintilla/bugs/1857/">Bug #1857</a>.
	</li>
	<li>
	SciTE on Windows has a full size toolbar icon for "Close".
	</li>
    </ul>
    <h3>
       <a href="https://www.scintilla.org/scite367.zip">Release 3.6.7</a>
    </h3>
    <ul>
	<li>
	Released 4 September 2016.
	</li>
	<li>
	C++11 range-based for loops used in SciTE so GCC 4.6 is now the minimum supported version.
	</li>
	<li>
	SC_CHARSET_DEFAULT now means code page 1252 on Windows unless a code page is set.
	This prevents unexpected behaviour and crashes on East Asian systems where default locales are commonly DBCS.
	Projects which want to default to DBCS code pages in East Asian locales should set the code page and
	character set explicitly.
	</li>
	<li>
	SCVS_NOWRAPLINESTART option stops left arrow from wrapping to the previous line.
	Most commonly wanted when virtual space is used.
	<a href="https://sourceforge.net/p/scintilla/bugs/1648/">Bug #1648</a>.
	</li>
	<li>
	The C++ lexer can fold on #else and #elif with the fold.cpp.preprocessor.at.else property.
	<a href="https://sourceforge.net/p/scintilla/feature-requests/210/">Bug #210</a>.
	</li>
	<li>
	The errorlist lexer detects warnings from Visual C++ which do not contain line numbers.
	</li>
	<li>
	The HTML lexer no longer treats "&lt;?" inside a string in a script as potentially starting an XML document.
	<a href="https://sourceforge.net/p/scintilla/bugs/767/">Bug #767</a>.
	</li>
	<li>
	The HTML lexer fixes a problem resuming at a script start where the starting state continued
	past where it should.
	<a href="https://sourceforge.net/p/scintilla/bugs/1849/">Bug #1849</a>.
	</li>
	<li>
	When inserting spaces for virtual space and the position is in indentation and tabs are enabled
	for indentation then use tabs.
	<a href="https://sourceforge.net/p/scintilla/bugs/1850/">Bug #1850</a>.
	</li>
	<li>
	Fix fold expand when some child text not styled.
	Caused by fixes for Bug #1799.
	<a href="https://sourceforge.net/p/scintilla/bugs/1842/">Bug #1842</a>.
	</li>
	<li>
	Fix key binding bug on Cocoa for control+.
	<a href="https://sourceforge.net/p/scintilla/bugs/1854/">Bug #1854</a>.
	</li>
	<li>
	Fix scroll bar size warnings on GTK+ caused by #1831.
	<a href="https://sourceforge.net/p/scintilla/bugs/1851/">Bug #1851</a>.
	</li>
	<li>
	Small fixes for GTK+ makefile.
	<a href="https://sourceforge.net/p/scintilla/bugs/1844/">Bug #1844</a>.
	<a href="https://sourceforge.net/p/scintilla/bugs/1845/">Bug #1845</a>.
	<a href="https://sourceforge.net/p/scintilla/bugs/1846/">Bug #1846</a>.
	</li>
	<li>
	Fix SciTE indentation after code like "void function () {}".
	</li>
	<li>
	Fix SciTE global regex replace of "^" with something which missed the line after empty
	lines with LF line ends.
	<a href="https://sourceforge.net/p/scintilla/bugs/1839/">Bug #1839</a>.
	</li>
	<li>
	Fix SciTE on GTK+ 3.20 bug where toggle buttons on find and replace strips
	did not show active state.
	<a href="https://sourceforge.net/p/scintilla/bugs/1853/">Bug #1853</a>.
	</li>
    </ul>
    <h3>
       <a href="https://www.scintilla.org/scite366.zip">Release 3.6.6</a>
    </h3>
    <ul>
	<li>
	Released 24 May 2016.
	</li>
	<li>
	C++ 11 &lt;regex&gt; support built by default. Can be disabled by defining NO_CXX11_REGEX.
	</li>
	<li>
	SciTE_USERHOME environment variable allows separate location for writeable properties files.
	<a href="https://sourceforge.net/p/scintilla/feature-requests/965/">Feature #965.</a>
	</li>
	<li>
	GObject introspection supports notify and command events.
	</li>
	<li>
	The Progress lexer now allows comments preceded by a tab.
	</li>
	<li>
	Scripts reading Scintilla.iface file include comments for enu and lex definitions.
	<a href="https://sourceforge.net/p/scintilla/bugs/1829/">Bug #1829</a>.
	</li>
	<li>
	Fix crashes on GTK+ if idle work active when destroyed.
	<a href="https://sourceforge.net/p/scintilla/bugs/1827/">Bug #1827</a>.
	</li>
	<li>
	Fixed bugs when used on GTK+ 3.20.
	<a href="https://sourceforge.net/p/scintilla/bugs/1825/">Bug #1825</a>.
	<a href="https://sourceforge.net/p/scintilla/bugs/1831/">Bug #1831</a>.
	</li>
	<li>
	Fix SciTE search field background with dark theme on GTK+ 2.x.
	<a href="https://sourceforge.net/p/scintilla/bugs/1826/">Bug #1826</a>.
	</li>
	<li>
	Fixed bug on Win32 that allowed resizing autocompletion from bottom when it was
	located above the caret.
	</li>
	<li>
	On Win32, when using a screen reader and selecting text using Shift+Arrow,
	fix bug when scrolling made the caret stay at the same screen location
	so the screen reader did not speak the added or removed selection.
	</li>
    </ul>
    <h3>
       <a href="https://www.scintilla.org/scite365.zip">Release 3.6.5</a>
    </h3>
    <ul>
	<li>
	Released 26 April 2016.
	</li>
	<li>
	JSON lexer added.
	<a href="https://sourceforge.net/p/scintilla/feature-requests/1140/">Feature #1140.</a>
	</li>
	<li>
	The C++ lexer fixes a bug with multi-line strings with line continuation where the string style
	overflowed after an edit.
	<a href="https://sourceforge.net/p/scintilla/bugs/1824/">Bug #1824</a>.
	</li>
	<li>
	The Python lexer treats '@' as an operator except when it is the first visible character on a line.
	This is for Python 3.5.
	</li>
	<li>
	The Rust lexer allows '?' as an operator.
	<a href="https://sourceforge.net/p/scintilla/feature-requests/1146/">Feature #1146.</a>
	</li>
	<li>
	Doubled size of compiled regex buffer.
	<a href="https://sourceforge.net/p/scintilla/bugs/1822/">Bug #1822</a>.
	</li>
	<li>
	For GTK+, the Super modifier key can be used in key bindings.
	<a href="https://sourceforge.net/p/scintilla/feature-requests/1142/">Feature #1142.</a>
	</li>
	<li>
	For GTK+, fix some crashes when using multiple threads.
	</li>
	<li>
	Platform layer font cache removed on GTK+ as platform-independent caches are used.
	This avoids the use of thread locking and initialization of threads so any GTK+
	applications that rely on Scintilla initializing threads will have to do that themselves.
	</li>
	<li>
	SciTE bug fixed with exported HTML where extra line shown.
	<a href="https://sourceforge.net/p/scintilla/bugs/1816/">Bug #1816</a>.
	</li>
	<li>
	SciTE on Windows fixes bugs with pop-up menus in the find and replace strips.
	For the replace strip, menu choices change the state.
	For the find strip, menu choices are reflected in the appearance of their corresponding buttons.
	</li>
	<li>
	SciTE on Windows on high DPI displays fixes the height of edit boxes in user strips.
	</li>
    </ul>
    <h3>
       <a href="https://www.scintilla.org/scite364.zip">Release 3.6.4</a>
    </h3>
    <ul>
	<li>
	Released 13 March 2016.
	</li>
	<li>
	SciTE allows setting the autocompletion type separator character.
	</li>
	<li>
	The C++ folder folds code on '(' and ')' to allow multi-line calls to be folded.
	<a href="https://sourceforge.net/p/scintilla/feature-requests/1138/">Feature #1138.</a>
	</li>
	<li>
	For the HTML lexer, limit the extent of Mako line comments to finish before
	the line end characters.
	</li>
	<li>
	Folds unfolded when two fold regions are merged by either deleting an intervening line
	or changing its fold level by adding characters.
	This was fixed both in Scintilla and in SciTE's equivalent code.
	<a href="https://sourceforge.net/p/scintilla/bugs/1799/">Bug #1799</a>.<br />
	</li>
	<li>
	The Progress lexer supports hexadecimal numeric literals,
	single-line comments, abbreviated keywords and
	extends nested comments to unlimited levels.
	</li>
	<li>
	Ruby lexer treats alternate hash key syntax "key:" as a symbol.
	<a href="https://sourceforge.net/p/scintilla/bugs/1810/">Bug #1810</a>.
	</li>
	<li>
	Rust lexer handles bracketed Unicode string escapes like "\u{123abc}".
	<a href="https://sourceforge.net/p/scintilla/bugs/1809/">Bug #1809</a>.
	</li>
	<li>
	For GTK+ on Windows fix 64-bit build which was broken in 3.6.3.
	</li>
	<li>
	For Qt, release builds have assertions turned off.
	</li>
	<li>
	For Qt on Windows, fix compilation failure for Qt 4.x.
	</li>
	<li>
	IME target range displayed on Qt for OS X.
	</li>
	<li>
	On Windows, make clipboard operations more robust by retrying OpenClipboard if it fails
	as this may occur when another application has opened the clipboard.
	</li>
	<li>
	On Windows back out change that removed use of def file to ensure
	Scintilla_DirectFunction exported without name mangling.
	<a href="https://sourceforge.net/p/scintilla/bugs/1813/">Bug #1813</a>.
	</li>
	<li>
	On GTK+ and Qt over Win32 in Korean fix bug caused by last release's word input change.
	</li>
	<li>
	For SciTE, more descriptive error messages are displayed when there are problems loading the
	Lua startup script.
	<a href="https://sourceforge.net/p/scintilla/feature-requests/1139/">Feature #1139.</a>
	</li>
    </ul>
    <h3>
       <a href="https://www.scintilla.org/scite363.zip">Release 3.6.3</a>
    </h3>
    <ul>
	<li>
	Released 18 January 2016.
	</li>
	<li>
	Allow painting without first styling all visible text then styling in the background
	using idle-time. This helps performance when scrolling down in very large documents.
	Can also incrementally style after the visible area to the end of the document so that
	the document is already styled when the user scrolls to it.
	</li>
	<li>
	Support GObject introspection on GTK+.
	</li>
	<li>
	SciTE supports pasting to each selection with the selection.multipaste setting.
	<a href="https://sourceforge.net/p/scintilla/feature-requests/1123/">Feature #1123.</a>
	</li>
	<li>
	SciTE can optionally display a read-only indicator on tabs and in the Buffers menu.
	</li>
	<li>
	Bash lexer flags incomplete here doc delimiters as syntax errors.
	<a href="https://sourceforge.net/p/scintilla/bugs/1789/">Bug #1789</a>.<br />
	Support added for using '#' in non-comment ways as is possible with zsh.
	<a href="https://sourceforge.net/p/scintilla/bugs/1794/">Bug #1794</a>.<br />
	Recognize more characters as here-doc delimiters.
	<a href="https://sourceforge.net/p/scintilla/bugs/1778/">Bug #1778</a>.
	</li>
	<li>
	Errorlist lexer highlights warning messages from the Microsoft linker.
	</li>
	<li>
	Errorlist lexer fixes bug with final line in escape sequence recognition mode.
	</li>
	<li>
	Lua lexer includes '&amp;' and '|' bitwise operators for Lua 5.3.
	<a href="https://sourceforge.net/p/scintilla/bugs/1790/">Bug #1790</a>.
	</li>
	<li>
	Perl lexer updated for Perl 5.20 and 5.22.<br />
	Allow '_' for subroutine prototypes.
	<a href="https://sourceforge.net/p/scintilla/bugs/1791/">Bug #1791</a>.<br />
	Double-diamond operator &lt;&lt;&gt;&gt;.<br />
	Hexadecimal floating point literals.<br />
	Repetition in list assignment.
	<a href="https://sourceforge.net/p/scintilla/bugs/1793/">Bug #1793</a>.<br />
	Highlight changed subroutine prototype syntax for Perl 5.20.
	<a href="https://sourceforge.net/p/scintilla/bugs/1797/">Bug #1797</a>.<br />
	Fix module ::-syntax when special characters such as 'x' are used.<br />
	Added ' and " detection as prefix chars for x repetition operator.
	<a href="https://sourceforge.net/p/scintilla/bugs/1800/">Bug #1800</a>.
	</li>
	<li>
	Visual Prolog lexer recognizes numbers more accurately and allows non-ASCII verbatim
	quoting characters.
	<a href="https://sourceforge.net/p/scintilla/feature-requests/1130/">Feature #1130.</a>
	</li>
	<li>
	Send SCN_UPDATEUI with SC_UPDATE_SELECTION when the application changes multiple
	selection.
	</li>
	<li>
	Expand folded areas before deleting fold header line.
	<a href="https://sourceforge.net/p/scintilla/bugs/1796/">Bug #1796</a>.
	</li>
	<li>
	Treat Unicode line ends like common line ends when maintaining fold state.
	</li>
	<li>
	Highlight whole run for hover indicator when wrapped.
	<a href="https://sourceforge.net/p/scintilla/bugs/1784/">Bug #1784</a>.
	</li>
	<li>
	On Cocoa, fix crash when autocompletion list closed during scroll bounce-back.
	<a href="https://sourceforge.net/p/scintilla/bugs/1788/">Bug #1788</a>.
	</li>
	<li>
	On Windows, fix non-BMP input through WM_CHAR and allow WM_UNICHAR to work
	with non-BMP characters and on non-Unicode documents.
	<a href="https://sourceforge.net/p/scintilla/bugs/1779/">Bug #1779</a>.
	</li>
	<li>
	On Windows using DirectWrite, for ligatures and other character clusters,
	display caret and selections part-way through clusters so that the caret doesn't stick
	to the end of the cluster making it easier to understand editing actions.
	</li>
	<li>
	On Windows, Scintilla no longer uses a .DEF file during linking as it duplicates
	source code directives.
	</li>
	<li>
	On GTK+ and Qt, Korean input by word fixed.
	</li>
	<li>
	On GTK+, Qt, and Win32 block IME input when document is read-only or any selected text
	is protected.
	</li>
	<li>
	On GTK+ on OS X, fix warning during destruction.
	<a href="https://sourceforge.net/p/scintilla/bugs/1777/">Bug #1777</a>.
	</li>
	<li>
	Fix SciTE crashes when using LPEG lexers.
	</li>
    </ul>
    <h3>
       <a href="https://www.scintilla.org/scite362.zip">Release 3.6.2</a>
    </h3>
    <ul>
	<li>
	Released 6 November 2015.
	</li>
	<li>
	Whitespace may be made visible just in indentation.
	</li>
	<li>
	Whitespace dots are centred when larger than 1 pixel.
	</li>
	<li>
	The Scintilla framework on Cocoa now contains version numbers.
	</li>
	<li>
	SciTE's standard properties collect values from all active .properties file to produce the Language menu
	and the file types pull-down in the File open dialog.
	</li>
	<li>
	The single executable version of SciTE, Sc1, uses 'module' statements within its embedded
	properties. This makes it act more like the full distribution allowing languages to be turned on
	and off by setting imports.include and imports.exclude.
	The default imports.exclude property adds eiffel, erlang, ps, and pov so these languages are
	turned off by default.
	</li>
	<li>
	SciTE adds an output.blank.margin.left property to allow setting the output pane
	margin to a different width than the edit pane.
	</li>
	<li>
	CoffeeScript lexer highlights ranges correctly.
	<a href="https://sourceforge.net/p/scintilla/bugs/1765/">Bug #1765</a>.
	</li>
	<li>
	Markdown lexer treats line starts consistently to always highlight *foo* or similar at line start.
	<a href="https://sourceforge.net/p/scintilla/bugs/1766/">Bug #1766</a>.
	</li>
	<li>
	Optimize marker redrawing by only drawing affected lines when markers shown in the text.
	</li>
	<li>
	On Cocoa, timers and idling now work in modal dialogs. This also stops some crashes.
	</li>
	<li>
	On Cocoa, fix crashes when deleting a ScintillaView. These crashes could occur when scrolling
	at the time the ScintillaView was deleted although there may have been other cases.
	</li>
	<li>
	On GTK+ 2.x, fix height of lines in autocompletion lists.
	<a href="https://sourceforge.net/p/scintilla/bugs/1774/">Bug #1774</a>.
	</li>
	<li>
	Fix bug with SCI_LINEENDDISPLAY where the caret moved to the next document line instead of the
	end of the display line.
	<a href="https://sourceforge.net/p/scintilla/bugs/1772/">Bug #1772</a>.
	</li>
	<li>
	Report error (SC_STATUS_FAILURE) when negative length passed to SCI_SETSTYLING.
	<a href="https://sourceforge.net/p/scintilla/bugs/1768/">Bug #1768</a>.
	</li>
	<li>
	When SC_MARK_UNDERLINE is not assigned to a margin, stop drawing the whole line.
	</li>
	<li>
	When reverting an untitled document in SciTE, just clear it with no message about a file.
	<a href="https://sourceforge.net/p/scintilla/bugs/1764/">Bug #1764</a>.
	</li>
	<li>
	SciTE on GTK+ allows use of Ctrl+A (Select All) inside find and replace strips.
	<a href="https://sourceforge.net/p/scintilla/bugs/1769/">Bug #1769</a>.
	</li>
    </ul>
    <h3>
       <a href="https://www.scintilla.org/scite361.zip">Release 3.6.1</a>
    </h3>
    <ul>
	<li>
	Released 15 September 2015.
	</li>
	<li>
	The oldest version of GTK+ supported now is 2.18 and for glib it is 2.22.
	</li>
	<li>
	On GTK+, SC_CHARSET_OEM866 added to allow editing Russian files encoded in code page 866.
	<a href="https://sourceforge.net/p/scintilla/feature-requests/1019/">Feature #1019.</a>
	</li>
	<li>
	On Windows, reconversion is performed when requested by the IME.
	</li>
	<li>
	CoffeeScript lexer adds lexical class for instance properties and fixes some cases of regex highlighting.
	<a href="https://sourceforge.net/p/scintilla/bugs/1749/">Bug #1749</a>.
	</li>
	<li>
	The errorlist lexer understands some ANSI escape sequences to change foreground colour and intensity.
	This is sufficient to colour diagnostic output from gcc and clang when -fdiagnostics-color set.
	</li>
	<li>
	The errorlist lexer allows the line number to be 0 in GCC errors as some tools report whole file
	errors as line 0.
	</li>
	<li>
	MySql lexer fixes empty comments /**/ so the comment state does not continue.
	</li>
	<li>
	VHDL folder supports "protected" keyword.
	</li>
	<li>
	Treat CRLF line end as two characters in SCI_COUNTCHARACTERS.
	<a href="https://sourceforge.net/p/scintilla/bugs/1757/">Bug #1757</a>.
	</li>
	<li>
	On GTK+ 3.x, fix height of lines in autocompletion lists to match the font.
	Switch from deprecated style calls to CSS styling.
	Removed setting list colours on GTK+ 3.16+ as no longer appears needed.
	</li>
	<li>
	On GTK+, avoid "Invalid rectangle passed" warning messages by never reporting the client
	rectangle with a negative width or height.
	<a href="https://sourceforge.net/p/scintilla/bugs/1743/">Bug #1743</a>.
	</li>
	<li>
	On Cocoa, copy Sci_Position.h into the framework so clients can build.
	</li>
	<li>
	On Cocoa fix bug with drag and drop that could lead to crashes.
	<a href="https://sourceforge.net/p/scintilla/bugs/1751/">Bug #1751</a>.
	</li>
	<li>
	Fix SciTE disk exhaustion bug by reporting failures when writing files.
	<a href="https://sourceforge.net/p/scintilla/bugs/1760/">Bug #1760</a>.
	</li>
	<li>
	Fix find strip in SciTE on Windows XP to be visible.
	</li>
	<li>
	SciTE on Windows changes the way it detects that a tool has finished executing to ensure all output data
	from the process is read.
	</li>
	<li>
	SciTE on Windows improves the time taken to read output from tools that produce a large amount
	of output by a factor of around 10.
	</li>
	<li>
	On GTK+ the keyboard command for View | End of Line was changed to Ctrl+Shift+N
	to avoid clash with Search | Selection Add Next.
	<a href="https://sourceforge.net/p/scintilla/bugs/1750/">Bug #1750</a>.
	</li>
    </ul>
    <h3>
       <a href="https://prdownloads.sourceforge.net/scintilla/scite360.zip?download">Release 3.6.0</a>
    </h3>
    <ul>
	<li>
	Released 3 August 2015.
	</li>
	<li>
	External interfaces use the Sci_Position and Sci_PositionU typedefs instead of int and unsigned int
	to allow for changes to a 64-bit interface on 64-bit platforms in the future.
	Applications and external lexers should start using the new type names so that
	they will be compatible when the 64-bit change occurs.
	There is also Sci_PositionCR (long) for use in the Sci_CharacterRange struct which will
	also eventually become 64-bit.
	</li>
	<li>
	Multiple selection now works over more key commands.
	The new multiple-selection handling commands include horizontal movement and selection commands,
	line up and down movement and selection commands, word and line deletion commands, and
	line end insertion.
	This change in behaviours is conditional on setting the SCI_SETADDITIONALSELECTIONTYPING property.
	</li>
	<li>
	Autocompletion lists send an SCN_AUTOCCOMPLETED notification after the text has been inserted.
	<a href="https://sourceforge.net/p/scintilla/feature-requests/1109/">Feature #1109.</a>
	</li>
	<li>
	The case mode style attribute can now be SC_CASE_CAMEL.
	</li>
	<li>
	The Python lexer supports substyles for identifiers.
	</li>
	<li>
	SciTE adds support for substyles.
	</li>
	<li>
	SciTE's Export as RTF and Copy as RTF commands support UTF-8.
	</li>
	<li>
	SciTE can display autocompletion on all IME input with ime.autocomplete property.
	</li>
	<li>
	SciTE properties files now discard trailing white space on variable names.
	</li>
	<li>
	Calling SCI_SETIDENTIFIERS resets styling to ensure any added identifier are highlighted.
	</li>
	<li>
	Avoid candidate box randomly popping up away from edit pane with (especially
	Japanese) IME input.
	</li>
	<li>
	On Cocoa fix problems with positioning of autocompletion lists near screen edge
	or under dock. Cancel autocompletion when window moved.
	<a href="https://sourceforge.net/p/scintilla/bugs/1740/">Bug #1740</a>.
	</li>
	<li>
	Fix drawing problem when control characters are in a hidden style as they then
	have a zero width rectangle to draw but modify that rectangle in a way that
	clears some pixels.
	</li>
	<li>
	Report error when attempt to resize buffer to more than 2GB with SC_STATUS_FAILURE.
	</li>
	<li>
	Fix bug on GTK+ with scroll bars leaking.
	<a href="https://sourceforge.net/p/scintilla/bugs/1742/">Bug #1742</a>.
	</li>
	<li>
	LexOthers.cxx file split into one file per lexer: LexBatch, LexDiff,
	LexErrorList, LexMake, LexNull, and LexProps.
	</li>
	<li>
	SciTE exporters handle styles &gt; 127 correctly now.
	</li>
	<li>
	SciTE on Windows can scale window element sizes based on the system DPI setting.
	</li>
	<li>
	SciTE implements find.in.files.close.on.find on all platforms, not just Windows.
	</li>
    </ul>
    <h3>
       <a href="https://prdownloads.sourceforge.net/scintilla/scite357.zip?download">Release 3.5.7</a>
    </h3>
    <ul>
	<li>
	Released 20 June 2015.
	</li>
	<li>
	Added SCI_MULTIPLESELECTADDNEXT to add the next occurrence of the main selection within the
	target to the set of selections as main. If the current selection is empty then select word around caret.
	SCI_MULTIPLESELECTADDEACH adds each occurrence of the main selection within the
	target to the set of selections.
	</li>
	<li>
	SciTE adds "Selection Add Next" and "Selection Add Each" commands to the Search menu.
	</li>
	<li>
	Added SCI_ISRANGEWORD to determine if the parameters are at the start and end of a word.
	</li>
	<li>
	Added SCI_TARGETWHOLEDOCUMENT to set the target to the whole document.
	</li>
	<li>
	Verilog lexer recognizes protected regions and the folder folds protected regions.
	</li>
	<li>
	A performance problem with markers when deleting many lines was fixed.
	<a href="https://sourceforge.net/p/scintilla/bugs/1733/">Bug #1733</a>.
	</li>
	<li>
	On Cocoa fix crash when ScintillaView destroyed if no autocompletion ever displayed.
	<a href="https://sourceforge.net/p/scintilla/bugs/1728/">Bug #1728</a>.
	</li>
	<li>
	On Cocoa fix crash in drag and drop.
	</li>
	<li>
	On GTK+ 3.4+, when there are both horizontal and vertical scrollbars, draw the lower-right corner
	so that it does not appear black when text selected.
	<a href="https://sourceforge.net/p/scintilla/bugs/1611/">Bug #1611</a>.
	</li>
	<li>
	Fixed most calls deprecated in GTK+ 3.16. Does not fix style override calls
	as they are more complex.
	</li>
	<li>
	SciTE on GTK+ 3.x uses a different technique for highlighting the search strip when there is
	no match which is more compatible with future and past versions and different themes.
	</li>
    </ul>
    <h3>
       <a href="https://prdownloads.sourceforge.net/scintilla/scite356.zip?download">Release 3.5.6</a>
    </h3>
    <ul>
	<li>
	Released 26 May 2015.
	</li>
	<li>
	On Qt, use fractional positioning calls and avoid rounding to ensure consistency.
	</li>
	<li>
	SCI_TARGETASUTF8 and SCI_ENCODEDFROMUTF8 implemented on
	Win32 as well as GTK+ and Cocoa.
	</li>
	<li>
	C++ lexer fixes empty backquoted string.
	<a href="https://sourceforge.net/p/scintilla/bugs/1711/">Bug #1711</a>.
	</li>
	<li>
	C++ lexer fixes #undef directive.
	<a href="https://sourceforge.net/p/scintilla/bugs/1719/">Bug #1719</a>.
	</li>
	<li>
	Fortran folder fixes handling of "selecttype" and "selectcase".
	<a href="https://sourceforge.net/p/scintilla/bugs/1724/">Bug #1724</a>.
	</li>
	<li>
	Verilog folder folds interface definitions.
	</li>
	<li>
	VHDL folder folds units declarations and fixes a case insensitivity bug with not treating "IS" the same as "is".
	</li>
	<li>
	Fix bug when drawing text margins in buffered mode which would use default
	encoding instead of chosen encoding.
	<a href="https://sourceforge.net/p/scintilla/bugs/1703/">Bug #1703</a>.
	</li>
	<li>
	Fix bug with Korean Hanja conversions in DBCS encoding on Windows.
	</li>
	<li>
	Fix for reading a UTF-16 file in SciTE where a non-BMP character is split over a read buffer boundary.
	<a href="https://sourceforge.net/p/scintilla/bugs/1710/">Bug #1710</a>.
	</li>
	<li>
	Fix bug on GTK+ 2.x for Windows where there was an ABI difference between
	compiler version.
	<a href="https://sourceforge.net/p/scintilla/bugs/1726/">Bug #1726</a>.
	</li>
	<li>
	Fix undo bug on Cocoa that could lose data..
	</li>
	<li>
	Fix link error on Windows when SCI_NAMESPACE used.
	</li>
	<li>
	Fix exporting from SciTE when using Scintillua for lexing.
	</li>
	<li>
	SciTE does not report twice that a search string can not be found when "Replace" pressed.
	<a href="https://sourceforge.net/p/scintilla/bugs/1716/">Bug #1716</a>.
	</li>
	<li>
	SciTE on GTK+ 3.x disables arrow in search combo when no entries.
	<a href="https://sourceforge.net/p/scintilla/bugs/1717/">Bug #1717</a>.
	</li>
    </ul>
    <h3>
       <a href="https://prdownloads.sourceforge.net/scintilla/scite355.zip?download">Release 3.5.5</a>
    </h3>
    <ul>
	<li>
	Released 17 April 2015.
	</li>
	<li>
	Scintilla on Windows is now always a wide character window so SCI_SETKEYSUNICODE has no effect
	and SCI_GETKEYSUNICODE always returns true. These APIs are deprecated and should not be called.
	</li>
	<li>
	The wxWidgets-specific ascent member of Font has been removed which breaks
	compatibility with current wxStyledTextCtrl.
	<a href="https://sourceforge.net/p/scintilla/bugs/1682/">Bug #1682</a>.
	</li>
	<li>
	IME on Qt supports multiple carets and behaves more like other platforms.
	</li>
	<li>
	Always use inline IME on GTK+ for Korean.
	</li>
	<li>
	SQL lexer fixes handling of '+' and '-' in numbers so the '-' in '1-1' is seen as an operator and for
	'1--comment' the comment is recognized.
	</li>
	<li>
	TCL lexer reverts change to string handling.
	<a href="https://sourceforge.net/p/scintilla/bugs/1642/">Bug #1642</a>.
	</li>
	<li>
	Verilog lexer fixes bugs with macro styling.
	Verilog folder fixes bugs with `end completing an `if* instead of `endif and fold.at.else, and implements
	folding at preprocessor `else.
	</li>
	<li>
	VHDL lexer supports extended identifiers.
	</li>
	<li>
	Fix bug on Cocoa where the calltip would display incorrectly when
	switching calltips and the new calltip required a taller window.
	</li>
	<li>
	Fix leak on Cocoa with autocompletion lists.
	<a href="https://sourceforge.net/p/scintilla/bugs/1706/">Bug #1706</a>.
	</li>
	<li>
	Fix potential crash on Cocoa with drag and drop.
	<a href="https://sourceforge.net/p/scintilla/bugs/1709/">Bug #1709</a>.
	</li>
	<li>
	Fix bug on Windows when compiling with MinGW-w64 which caused text to not be drawn
	when in wrap mode.
	<a href="https://sourceforge.net/p/scintilla/bugs/1705/">Bug #1705</a>.
	</li>
	<li>
	Fix SciTE bug with missing file open filters and add hex to excluded set of properties files so that its
	settings don't appear.
	<a href="https://sourceforge.net/p/scintilla/bugs/1707/">Bug #1707</a>.
	</li>
	<li>
	Fix SciTE bug where files without extensions like "makefile" were not highlighted correctly.
	</li>
    </ul>
    <h3>
       <a href="https://prdownloads.sourceforge.net/scintilla/scite354.zip?download">Release 3.5.4</a>
    </h3>
    <ul>
	<li>
	Released 8 March 2015.
	</li>
	<li>
	Indicators may have a different colour and style when the mouse is over them or the caret is moved into them.
	</li>
	<li>
	An indicator may display in a large variety of colours with the SC_INDICFLAG_VALUEFORE
	flag taking the colour from the indicator's value, which may differ for every character, instead of its
	foreground colour attribute.
	</li>
	<li>
	On Cocoa, additional IME methods implemented so that more commands are enabled.
	For Japanese: Reverse Conversion, Convert to Related Character, and Search Similar Kanji
	can now be performed.
	The global definition hotkey Command+Control+D and the equivalent three finger tap gesture
	can be used.
	</li>
	<li>
	Minimum version of Qt supported is now 4.8 due to the use of QElapsedTimer::nsecsElapsed.
	</li>
	<li>
	On Windows, for Korean, the VK_HANJA key is implemented to choose Hanja for Hangul and
	to convert from Hanja to Hangul.
	</li>
	<li>
	C++ lexer adds lexer.cpp.verbatim.strings.allow.escapes option that allows verbatim (@") strings
	to contain escape sequences. This should remain off (0) for C# and be turned on (1) for Objective C.
	</li>
	<li>
	Rust lexer accepts new 'is'/'us' integer suffixes instead of 'i'/'u'.
	<a href="https://sourceforge.net/p/scintilla/bugs/1098/">Bug #1098</a>.
	</li>
	<li>
	Ruby folder can fold multiline comments.
	<a href="https://sourceforge.net/p/scintilla/bugs/1697/">Bug #1697</a>.
	</li>
	<li>
	SQL lexer fixes a bug with the q-quote operator.
	</li>
	<li>
	TCL lexer fixes a bug with some strings.
	<a href="https://sourceforge.net/p/scintilla/bugs/1642/">Bug #1642</a>.
	</li>
	<li>
	Verilog lexer handles escaped identifiers that begin with \ and end with space like \reset* .
	Verilog folder fixes one bug with inconsistent folding when fold.comment is on and another
	with typedef class statements creating a fold point, expecting an endclass statement.
	</li>
	<li>
	VHDL folder fixes hang in folding when document starts with "entity".
	</li>
	<li>
	Add new indicators INDIC_COMPOSITIONTHIN, INDIC_FULLBOX, and INDIC_TEXTFORE.
	INDIC_COMPOSITIONTHIN is a thin underline that mimics the appearance of non-target segments in OS X IME.
	INDIC_FULLBOX is similar to INDIC_STRAIGHTBOX but covers the entire character area which means that
	indicators with this style on contiguous lines may touch. INDIC_TEXTFORE changes the text foreground colour.
	</li>
	<li>
	Fix adaptive scrolling speed for GTK+ on OS X with GTK Quartz backend (as opposed to X11 backend).
	<a href="https://sourceforge.net/p/scintilla/bugs/1696/">Bug #1696</a>.
	</li>
	<li>
	Fix position of autocompletion and calltips on Cocoa when there were two screens stacked vertically.
	</li>
	<li>
	Fix crash in SciTE when saving large files in background when closing application.
	<a href="https://sourceforge.net/p/scintilla/bugs/1691/">Bug #1691</a>.
	</li>
	<li>
	Fix decoding of MSVC warnings in SciTE so that files in the C:\Program Files (x86)\ directory can be opened.
	This is a common location of system include files.
	</li>
	<li>
	Fix compilation failure of C++11 &lt;regex&gt; on Windows using gcc.
	</li>
    </ul>
    <h3>
       <a href="https://prdownloads.sourceforge.net/scintilla/scite353.zip?download">Release 3.5.3</a>
    </h3>
    <ul>
	<li>
	Released 20 January 2015.
	</li>
	<li>
	Support removed for Windows 95, 98, and ME.
	</li>
	<li>
	Lexers added for Motorola S-Record files, Intel hex files, and Tektronix extended hex files with folding for Intel hex files.
	<a href="https://sourceforge.net/p/scintilla/feature-requests/1091/">Feature #1091.</a>
	<a href="https://sourceforge.net/p/scintilla/feature-requests/1093/">Feature #1093.</a>
	<a href="https://sourceforge.net/p/scintilla/feature-requests/1095/">Feature #1095.</a>
	<a href="https://sourceforge.net/p/scintilla/feature-requests/1096/">Feature #1096.</a>
	</li>
	<li>
	C++ folder allows folding on square brackets '['.
	<a href="https://sourceforge.net/p/scintilla/feature-requests/1087/">Feature #1087.</a>
	</li>
	<li>
	Shell lexer fixes three issues with here-documents.
	<a href="https://sourceforge.net/p/scintilla/bugs/1672/">Bug #1672</a>.
	</li>
	<li>
	Verilog lexer highlights doc comment keywords; has separate styles for input, output, and inout ports
	(lexer.verilog.portstyling); fixes a bug in highlighting numbers; can treat upper-case identifiers as
	keywords (lexer.verilog.allupperkeywords); and can use different styles for code that is inactive due
	to preprocessor commands (lexer.verilog.track.preprocessor, lexer.verilog.update.preprocessor).
	</li>
	<li>
	When the calltip window is taller than the Scintilla window, leave it in a
	position that avoids overlapping the Scintilla text.
	</li>
	<li>
	When a text margin is displayed, for annotation lines, use the background colour of the base line.
	</li>
	<li>
	On Windows GDI, assume font names are encoded in UTF-8. This matches the Direct2D code path.
	</li>
	<li>
	Fix paste for GTK+ on OS X.
	<a href="https://sourceforge.net/p/scintilla/bugs/1677/">Bug #1677</a>.
	</li>
	<li>
	Reverted a fix on Qt where Qt 5.3 has returned to the behaviour of 4.x.
	<a href="https://sourceforge.net/p/scintilla/bugs/1575/">Bug #1575</a>.
	</li>
	<li>
	When the mouse is on the line between margin and text changed to treat as within text.
	This makes the PLAT_CURSES character cell platform work better.
	</li>
	<li>
	Fix a crash in SciTE when the command line is just "-close:".
	<a href="https://sourceforge.net/p/scintilla/bugs/1675/">Bug #1675</a>.
	</li>
	<li>
	Fix unexpected dialog in SciTE on Windows when the command line has a quoted filename then ends with a space.
	<a href="https://sourceforge.net/p/scintilla/bugs/1673/">Bug #1673</a>.
	</li>
	<li>
	On Windows and GTK+, use indicators for inline IME.
	</li>
	<li>
	SciTE shuts down quicker when there is no user-written OnClose function and no directors are attached.
	</li>
    </ul>
    <h3>
       <a href="https://prdownloads.sourceforge.net/scintilla/scite352.zip?download">Release 3.5.2</a>
    </h3>
    <ul>
	<li>
	Released 2 December 2014.
	</li>
	<li>
	For OS X Cocoa switch C++ runtime to libc++ to enable use of features that will never
	be added to libstdc++ including those part of C++11.
	Scintilla will now run only on OS X 10.7 or later and only in 64-bit mode.
	</li>
	<li>
	Include support for using C++11 &lt;regex&gt; for regular expression searches.
	Enabling this requires rebuilding Scintilla with a non-default option.
	This is a provisional feature and may change API before being made permanent.
	</li>
	<li>
	Allocate indicators used for Input Method Editors after 31 which was the previous limit of indicators to
	ensure no clash between the use of indicators for IME and for the application.
	</li>
	<li>
	ANNOTATION_INDENTED added which is similar to ANNOTATION_BOXED in terms of positioning
	but does not show a border.
	<a href="https://sourceforge.net/p/scintilla/feature-requests/1086/">Feature #1086.</a>
	</li>
	<li>
	Allow platform overrides for drawing tab arrows, wrap markers, and line markers.
	Size of double click detection area is a variable.
	These enable better visuals and behaviour for PLAT_CURSES as it is character cell based.
	</li>
	<li>
	CoffeeScript lexer fixes "/*" to not be a comment.
	<a href="https://sourceforge.net/p/scintilla/bugs/1420/">Bug #1420</a>.
	</li>
	<li>
	VHDL folder fixes "block" keyword.
	<a href="https://sourceforge.net/p/scintilla/bugs/1664/">Bug #1664</a>.
	</li>
	<li>
	Prevent caret blinking when holding down Delete key.
	<a href="https://sourceforge.net/p/scintilla/bugs/1657/">Bug #1657</a>.
	</li>
	<li>
	On Windows, allow right click selection in popup menu.
	<a href="https://sourceforge.net/p/scintilla/feature-requests/1080/">Feature #1080.</a>
	</li>
	<li>
	On Windows, only call ShowCaret in GDI mode as it interferes with caret drawing when using Direct2D.
	<a href="https://sourceforge.net/p/scintilla/bugs/1643/">Bug #1643</a>.
	</li>
	<li>
	On Windows, another DirectWrite mode SC_TECHNOLOGY_DIRECTWRITEDC added
	which may avoid drawing failures in some circumstances by drawing into a GDI DC.
	This feature is provisional and may be changed or removed if a better solution is found.
	</li>
	<li>
	On Windows, avoid processing mouse move events where the mouse has not moved as these can
	cause unexpected dwell start notifications.
	<a href="https://sourceforge.net/p/scintilla/bugs/1670/">Bug #1670</a>.
	</li>
	<li>
	For GTK+ on Windows, avoid extra space when pasting from external application.
	</li>
	<li>
	On GTK+ 2.x allow Scintilla to be used inside tool tips by changing when preedit window created.
	<a href="https://sourceforge.net/p/scintilla/bugs/1662/">Bug #1662</a>.
	</li>
	<li>
	Support MinGW compilation under Linux.
	<a href="https://sourceforge.net/p/scintilla/feature-requests/1077/">Feature #1077.</a>
	</li>
    </ul>
    <h3>
       <a href="https://prdownloads.sourceforge.net/scintilla/scite351.zip?download">Release 3.5.1</a>
    </h3>
    <ul>
	<li>
	Released 30 September 2014.
	</li>
	<li>
	BibTeX lexer added.
	<a href="https://sourceforge.net/p/scintilla/feature-requests/1071/">Feature #1071.</a>
	</li>
	<li>
	SQL lexer supports the q-quote operator as SCE_SQL_QOPERATOR(24).
	</li>
	<li>
	VHDL lexer supports block comments.
	<a href="https://sourceforge.net/p/scintilla/bugs/1527/">Bug #1527</a>.
	</li>
	<li>
	VHDL folder fixes case where "component" used before name.
	<a href="https://sourceforge.net/p/scintilla/bugs/613/">Bug #613</a>.
	</li>
	<li>
	Restore fractional pixel tab positioning which was truncated to whole pixels in 3.5.0.
	<a href="https://sourceforge.net/p/scintilla/bugs/1652/">Bug #1652</a>.
	</li>
	<li>
	Allow choice between windowed and inline IME on some platforms.
	</li>
	<li>
	On GTK+ cache autocomplete window to avoid platform bug where windows
	were sometimes lost.
	<a href="https://sourceforge.net/p/scintilla/bugs/1649/">Bug #1649</a>.
	</li>
	<li>
	On GTK+ size autocomplete window more accurately.
	</li>
	<li>
	On Windows only unregister windows classes registered.
	<a href="https://sourceforge.net/p/scintilla/bugs/1639/">Bug #1639</a>.
	</li>
	<li>
	On Windows another DirectWrite mode SC_TECHNOLOGY_DIRECTWRITERETAIN added
	which may avoid drawing failures on some cards and drivers.
	This feature is provisional and may be changed or removed if a better solution is found.
	</li>
	<li>
	On Windows support the Visual Studio 2010+ clipboard format that indicates a line copy.
	<a href="https://sourceforge.net/p/scintilla/bugs/1636/">Bug #1636</a>.
	</li>
	<li>
	SciTE session files remember the scroll position.
	</li>
    </ul>
    <h3>
       <a href="https://prdownloads.sourceforge.net/scintilla/scite350.zip?download">Release 3.5.0</a>
    </h3>
    <ul>
	<li>
	Released 13 August 2014.
	</li>
	<li>
	Text may share space vertically so that extreme ascenders and descenders are
	not cut off by calling SCI_SETPHASESDRAW(SC_PHASES_MULTIPLE).
	</li>
	<li>
	Separate timers are used for each type of periodic activity and they are turned on and off
	as required. This saves power as there are fewer wake ups.
	On recent releases of OS X Cocoa and Windows, coalescing timers are used to further
	save power.
	<a href="https://sourceforge.net/p/scintilla/bugs/1086/">Bug #1086</a>.
	<a href="https://sourceforge.net/p/scintilla/bugs/1532/">Bug #1532</a>.
	</li>
	<li>
	Explicit tab stops may be set for each line.
	</li>
	<li>
	On Windows and GTK+, when using Korean input methods, IME composition is moved from a
	separate window into the Scintilla window.
	</li>
	<li>
	SciTE adds a "Clean" command to the "Tools" menu which is meant to be bound to a command like
	"make clean".
	</li>
	<li>
	Lexer added for Windows registry files.
	</li>
	<li>
	HTML lexer fixes a crash with SGML after a Mako comment.
	<a href="https://sourceforge.net/p/scintilla/bugs/1622/">Bug #1622</a>.
	</li>
	<li>
	KiXtart lexer adds a block comment state.
	<a href="https://sourceforge.net/p/scintilla/feature-requests/1053/">Feature #1053.</a>
	</li>
	<li>
	Matlab lexer fixes transpose operations like "X{1}'".
	<a href="https://sourceforge.net/p/scintilla/bugs/1629/">Bug #1629</a>.
	</li>
	<li>
	Ruby lexer fixes bugs with the syntax of symbols including allowing a symbol to end with '?'.
	<a href="https://sourceforge.net/p/scintilla/bugs/1627/">Bug #1627</a>.
	</li>
	<li>
	Rust lexer supports byte string literals, naked CR can be escaped in strings, and files starting with
	"#![" are not treated as starting with a hashbang comment.
	<a href="https://sourceforge.net/p/scintilla/feature-requests/1063/">Feature #1063.</a>
	</li>
	<li>
	Bug fixed where style data was stale when deleting a rectangular selection.
	</li>
	<li>
	Bug fixed where annotations disappeared when SCI_CLEARDOCUMENTSTYLE called.
	</li>
	<li>
	Bug fixed where selection not redrawn after SCI_DELWORDRIGHT.
	<a href="https://sourceforge.net/p/scintilla/bugs/1633/">Bug #1633</a>.
	</li>
	<li>
	Change the function prototypes to be complete for functions exported as "C".
	<a href="https://sourceforge.net/p/scintilla/bugs/1618/">Bug #1618</a>.
	</li>
	<li>
	Fix a memory leak on GTK+ with autocompletion lists.
	<a href="https://sourceforge.net/p/scintilla/bugs/1638/">Bug #1638</a>.
	</li>
	<li>
	On GTK+, use the full character width for the overstrike caret for multibyte characters.
	</li>
	<li>
	On Qt, set list icon size to largest icon. Add padding on OS X.
	<a href="https://sourceforge.net/p/scintilla/bugs/1634/">Bug #1634</a>.
	</li>
	<li>
	On Qt, fix building on FreeBSD 9.2.
	<a href="https://sourceforge.net/p/scintilla/bugs/1635/">Bug #1635</a>.
	</li>
	<li>
	On Qt, add a get_character method on the document.
	<a href="https://sourceforge.net/p/scintilla/feature-requests/1064/">Feature #1064.</a>
	</li>
	<li>
	On Qt, add SCI_* for methods to ScintillaConstants.py.
	<a href="https://sourceforge.net/p/scintilla/feature-requests/1065/">Feature #1065.</a>
	</li>
	<li>
	SciTE on GTK+ crash fixed with Insert Abbreviation command.
	</li>
	<li>
	For SciTE with read-only files and are.you.sure=0 reenable choice to save to another
	location when using Save or Close commands.
	</li>
	<li>
	Fix SciTE bug where toggle bookmark did not work after multiple lines with bookmarks merged.
	<a href="https://sourceforge.net/p/scintilla/bugs/1617/">Bug #1617</a>.
	</li>
    </ul>
    <h3>
       <a href="https://prdownloads.sourceforge.net/scintilla/scite344.zip?download">Release 3.4.4</a>
    </h3>
    <ul>
	<li>
	Released 3 July 2014.
	</li>
	<li>
	Style byte indicators removed. They were deprecated in 2007. Standard indicators should be used instead.
	Some elements used by lexers no longer take number of bits or mask arguments so lexers may need to be
	updated for LexAccessor::StartAt,  LexAccessor::SetFlags (removed),  LexerModule::LexerModule.
	</li>
	<li>
	When multiple selections are active, autocompletion text may be inserted at each selection with new
	SCI_AUTOCSETMULTI method.
	</li>
	<li>
	C++ lexer fixes crash for "#define x(".
	<a href="https://sourceforge.net/p/scintilla/bugs/1614/">Bug #1614</a>.
	</li>
	<li>
	C++ lexer fixes raw string recognition so that R"xxx(blah)xxx" is styled as SCE_C_STRINGRAW.
	</li>
	<li>
	The Postscript lexer no longer marks token edges with indicators as this used style byte indicators.
	</li>
	<li>
	The Scriptol lexer no longer displays indicators for poor indentation as this used style byte indicators.
	</li>
	<li>
	TCL lexer fixes names of keyword sets.
	<a href="https://sourceforge.net/p/scintilla/bugs/1615/">Bug #1615</a>.
	</li>
	<li>
	Shell lexer fixes fold matching problem caused by "&lt;&lt;&lt;".
	<a href="https://sourceforge.net/p/scintilla/bugs/1605/">Bug #1605</a>.
	</li>
	<li>
	Fix bug where indicators were not removed when fold highlighting on.
	<a href="https://sourceforge.net/p/scintilla/bugs/1604/">Bug #1604</a>.
	</li>
	<li>
	Fix bug on Cocoa where emoji were treated as being zero width.
	</li>
	<li>
	Fix crash on GTK+ with Ubuntu 12.04 and overlay scroll bars.
	</li>
	<li>
	Avoid creating a Cairo context when measuring text on GTK+ as future versions of GTK+
	may prohibit calling gdk_cairo_create except inside drawing handlers. This prohibition may
	be required on Wayland.
	</li>
	<li>
	On Cocoa, the registerNotifyCallback method is now marked as deprecated so client code that
	uses it will display an error message.
	Client code should use the delegate mechanism or subclassing instead.
	The method will be removed in the next version.
	</li>
	<li>
	On Cocoa, package Scintilla more in compliance with platform conventions.
	Only publish public headers in the framework headers directory.
	Only define the Scintilla namespace in Scintilla.h when compiling as C++.
	Use the Cocoa NS_ENUM and NS_OPTIONS macros for exposed enumerations.
	Hide internal methods from public headers.
	These changes are aimed towards publishing Scintilla as a module which will allow it to
	be used from the Swift programming language, although more changes will be needed here.
	</li>
	<li>
	Fix crash in SciTE when stream comment performed at line end.
	<a href="https://sourceforge.net/p/scintilla/bugs/1610/">Bug #1610</a>.
	</li>
	<li>
	For SciTE on Windows, display error message when common dialogs fail.
	<a href="https://sourceforge.net/p/scintilla/bugs/156/">Bug #156</a>.
	</li>
	<li>
	For SciTE on GTK+ fix bug with initialization of toggle buttons in find and replace strips.
	<a href="https://sourceforge.net/p/scintilla/bugs/1612/">Bug #1612</a>.
	</li>
    </ul>
    <h3>
       <a href="https://prdownloads.sourceforge.net/scintilla/scite343.zip?download">Release 3.4.3</a>
    </h3>
    <ul>
	<li>
	Released 27 May 2014.
	</li>
	<li>
	Fix hangs and crashes in DLL at shutdown on Windows when using Direct2D.
	</li>
    </ul>
    <h3>
       <a href="https://prdownloads.sourceforge.net/scintilla/scite342.zip?download">Release 3.4.2</a>
    </h3>
    <ul>
	<li>
	Released 22 May 2014.
	</li>
	<li>
	Insertions can be filtered or modified by calling SCI_CHANGEINSERTION inside a handler for
	SC_MOD_INSERTCHECK.
	</li>
	<li>
	DMIS lexer added. DMIS is a language for coordinate measuring machines.
	<a href="https://sourceforge.net/p/scintilla/feature-requests/1049/">Feature #1049.</a>
	</li>
	<li>
	Line state may be displayed in the line number margin to aid in debugging lexing and folding with
	SC_FOLDFLAG_LINESTATE (128).
	</li>
	<li>
	C++ lexer understands more preprocessor statements. #if defined SYMBOL is understood.
	Some macros with arguments can be understood and these may be predefined in keyword set 4
	(keywords5 for SciTE)
	with syntax similar to CHECKVERSION(x)=(x&lt;3).
	<a href="https://sourceforge.net/p/scintilla/feature-requests/1051/">Feature #1051.</a>
	</li>
	<li>
	C++ lexer can highlight task marker keywords in comments as SCE_C_TASKMARKER.
	</li>
	<li>
	C++ lexer can optionally highlight escape sequences in strings as SCE_C_ESCAPESEQUENCE.
	</li>
	<li>
	C++ lexer supports Go back quoted raw string literals with lexer.cpp.backquoted.strings option.
	<a href="https://sourceforge.net/p/scintilla/feature-requests/1047/">Feature #1047.</a>
	</li>
	<li>
	SciTE performs word and search match highlighting as an idle task to improve interactivity
	and allow use of these features on large files.
	</li>
	<li>
	Bug fixed on Cocoa where previous caret lines were visible.
	<a href="https://sourceforge.net/p/scintilla/bugs/1593/">Bug #1593</a>.
	</li>
	<li>
	Bug fixed where caret remained invisible when period set to 0.
	<a href="https://sourceforge.net/p/scintilla/bugs/1592/">Bug #1592</a>.
	</li>
	<li>
	Fixed display flashing when scrolling with GTK+ 3.10.
	<a href="https://sourceforge.net/p/scintilla/bugs/1567/">Bug #1567</a>.
	</li>
	<li>
	Fixed calls and constants deprecated in GTK+ 3.10.
	</li>
	<li>
	Fixed bug on Windows where WM_GETTEXT did not provide data in UTF-16 for Unicode window.
	<a href="https://sourceforge.net/p/scintilla/bugs/685/">Bug #685</a>.
	</li>
	<li>
	For SciTE, protect access to variables used by threads with a mutex to prevent data races.
	</li>
	<li>
	For SciTE on GTK+ fix thread object leaks.
	Display the version of GTK+ compiled against in the about box.
	</li>
	<li>
	For SciTE on GTK+ 3.10, fix the size of the tab bar's content and use
	freedesktop.org standard icon names where possible.
	</li>
	<li>
	For SciTE on Windows, fix bug where invoking help resubmitted the
	running program.
	<a href="https://sourceforge.net/p/scintilla/bugs/272/">Bug #272</a>.
	</li>
	<li>
	SciTE's highlight current word feature no longer matches the selection when it contains space.
	</li>
	<li>
	For building SciTE in Visual C++, the win\SciTE.vcxproj project file should be used.
	The boundscheck directory and its project and solution files have been removed.
	</li>
    </ul>
    <h3>
       <a href="https://prdownloads.sourceforge.net/scintilla/scite341.zip?download">Release 3.4.1</a>
    </h3>
    <ul>
	<li>
	Released 1 April 2014.
	</li>
	<li>
	Display Unicode line ends as [LS], [PS], and [NEL] blobs.
	</li>
	<li>
	Bug fixed where cursor down failed on wrapped lines.
	<a href="https://sourceforge.net/p/scintilla/bugs/1585/">Bug #1585</a>.
	</li>
	<li>
	Caret positioning changed a little to appear inside characters less often by
	rounding the caret position to the pixel grid instead of truncating.
	<a href="https://sourceforge.net/p/scintilla/bugs/1588/">Bug #1588</a>.
	</li>
	<li>
	Bug fixed where automatic indentation wrong when caret in virtual space.
	<a href="https://sourceforge.net/p/scintilla/bugs/1586/">Bug #1586</a>.
	</li>
	<li>
	Bug fixed on Windows where WM_LBUTTONDBLCLK was no longer sent to window.
	<a href="https://sourceforge.net/p/scintilla/bugs/1587/">Bug #1587</a>.
	</li>
	<li>
	Bug fixed with SciTE on Windows XP where black stripes appeared inside the find and
	replace strips.
	</li>
	<li>
	Crash fixed in SciTE with recursive properties files.
	<a href="https://sourceforge.net/p/scintilla/bugs/1507/">Bug #1507</a>.
	</li>
	<li>
	Bug fixed with SciTE where Ctrl+E before an unmatched end brace jumps to file start.
	<a href="https://sourceforge.net/p/scintilla/bugs/315/">Bug #315</a>.
	</li>
	<li>
	Fixed scrolling on Cocoa to avoid display glitches and be smoother.
	</li>
	<li>
	Fixed crash on Cocoa when character composition used when autocompletion list active.
	</li>
    </ul>
    <h3>
       <a href="https://prdownloads.sourceforge.net/scintilla/scite340.zip?download">Release 3.4.0</a>
    </h3>
    <ul>
	<li>
	Released 22 March 2014.
	</li>
	<li>
	The Unicode line ends and substyles features added as provisional in 3.2.5 are now finalized.
	There are now no provisional features.
	</li>
	<li>
	Added wrap mode SC_WRAP_WHITESPACE which only wraps on whitespace, not on style changes.
	</li>
	<li>
	SciTE find and replace strips can perform incremental searching and temporary highlighting of all
	matches with the find.strip.incremental, replace.strip.incremental, and find.indicator.incremental settings.
	</li>
	<li>
	SciTE default settings changed to use strips for find and replace and to draw with Direct2D and
	DirectWrite on Windows.
	</li>
	<li>
	SciTE on Windows scales image buttons on the find and replace strips to match the current system scale factor.
	</li>
	<li>
	Additional assembler lexer variant As(SCLEX_AS) for Unix assembly code which uses '#' for comments and
	';' to separate statements.
	</li>
	<li>
	Fix Coffeescript lexer for keyword style extending past end of word.
	Also fixes styling 0...myArray.length all as a number.
	<a href="https://sourceforge.net/p/scintilla/bugs/1583/">Bug #1583</a>.
	</li>
	<li>
	Fix crashes and other bugs in Fortran folder by removing folding of do-label constructs.
	</li>
	<li>
	Deleting a whole line deletes the annotations on that line instead of the annotations on the next line.
	<a href="https://sourceforge.net/p/scintilla/bugs/1577/">Bug #1577</a>.
	</li>
	<li>
	Changed position of tall calltips to prefer lower half of screen to cut off end instead of start.
	</li>
	<li>
	Fix Qt bug where double click treated as triple click.
	<a href="https://sourceforge.net/p/scintilla/bugs/1575/">Bug #1575</a>.
	</li>
	<li>
	On Qt, selecting an item in an autocompletion list that is not currently visible positions it at the top.
	</li>
	<li>
	Fix bug on Windows when resizing autocompletion list with only short strings caused the list to move.
	</li>
	<li>
	On Cocoa reduce scrollable height by one line to fix bugs with moving caret
	up or down.
	</li>
	<li>
	On Cocoa fix calltips which did not appear when they were created in an off-screen position.
	</li>
    </ul>
    <h3>
       <a href="https://prdownloads.sourceforge.net/scintilla/scite339.zip?download">Release 3.3.9</a>
    </h3>
    <ul>
	<li>
	Released 31 January 2014.
	</li>
	<li>
	Fix 3.3.8 bug where external lexers became inaccessible.
	<a href="https://sourceforge.net/p/scintilla/bugs/1574/">Bug #1574</a>.
	</li>
    </ul>
    <h3>
       <a href="https://prdownloads.sourceforge.net/scintilla/scite338.zip?download">Release 3.3.8</a>
    </h3>
    <ul>
	<li>
	Released 28 January 2014.
	</li>
	<li>
	DropSelectionN API added to drop a selection from a multiple selection.
	</li>
	<li>
	CallTipSetPosStart API added to change the position at which backspacing removes the calltip.
	</li>
	<li>
	SC_MARK_BOOKMARK marker symbol added which looks like bookmark ribbons used in
	book reading applications.
	</li>
	<li>
	Basic lexer highlights hex, octal, and binary numbers in FreeBASIC which use the prefixes
	&amp;h, &amp;o and &amp;b respectively.
	<a href="https://sourceforge.net/p/scintilla/feature-requests/1041/">Feature #1041.</a>
	</li>
	<li>
	C++ lexer fixes bug where keyword followed immediately by quoted string continued
	keyword style.
	<a href="https://sourceforge.net/p/scintilla/bugs/1564/">Bug #1564</a>.
	</li>
	<li>
	Matlab lexer treats '!' differently for Matlab and Octave languages.
	<a href="https://sourceforge.net/p/scintilla/bugs/1571/">Bug #1571</a>.
	</li>
	<li>
	Rust lexer improved with nested comments, more compliant doc-comment detection,
	octal literals, NUL characters treated as valid, and highlighting of raw string literals and float literals fixed.
	<a href="https://sourceforge.net/p/scintilla/feature-requests/1038/">Feature #1038.</a>
	<a href="https://sourceforge.net/p/scintilla/bugs/1570/">Bug #1570</a>.
	</li>
	<li>
	On Qt expose the EOLMode on the document object.
	</li>
	<li>
	Fix hotspot clicking where area was off by half a character width.
	<a href="https://sourceforge.net/p/scintilla/bugs/1562/">Bug #1562</a>.
	</li>
	<li>
	Tweaked scroll positioning by either 2 pixels or 1 pixel when caret is at left or right of view
	to ensure caret is inside visible area.
	</li>
	<li>
	Send SCN_UPDATEUI with SC_UPDATE_SELECTION for Shift+Tab inside text.
	</li>
	<li>
	On Windows update the system caret position when scrolling to help screen readers
	see the scroll quickly.
	</li>
	<li>
	On Cocoa, GTK+, and Windows/Direct2D draw circles more accurately so that
	circular folding margin markers appear circular, of consistent size, and centred.
	Make SC_MARK_ARROWS drawing more even.
	Fix corners of SC_MARK_ROUNDRECT with Direct2D to be similar to other platforms.
	</li>
	<li>
	SciTE uses a bookmark ribbon symbol for bookmarks as it scales better to higher resolutions
	than the previous blue gem bitmap.
	</li>
	<li>
	SciTE will change the width of margins while running when the margin.width and fold.margin.width
	properties are changed.
	</li>
	<li>
	SciTE on Windows can display a larger tool bar with the toolbar.large property.
	</li>
	<li>
	SciTE displays a warning message when asked to open a directory.
	<a href="https://sourceforge.net/p/scintilla/bugs/1568/">Bug #1568</a>.
	</li>
    </ul>
    <h3>
       <a href="https://prdownloads.sourceforge.net/scintilla/scite337.zip?download">Release 3.3.7</a>
    </h3>
    <ul>
	<li>
	Released 12 December 2013.
	</li>
	<li>
	Lexer added for DMAP language.
	<a href="https://sourceforge.net/p/scintilla/feature-requests/1026/">Feature #1026.</a>
	</li>
	<li>
	Basic lexer supports multiline comments in FreeBASIC.
	<a href="https://sourceforge.net/p/scintilla/feature-requests/1023/">Feature #1023.</a>
	</li>
	<li>
	Bash lexer allows '#' inside words..
	<a href="https://sourceforge.net/p/scintilla/bugs/1553/">Bug #1553</a>.
	</li>
	<li>
	C++ lexer recognizes C++11 user-defined literals and applies lexical class SCE_C_USERLITERAL.
	</li>
	<li>
	C++ lexer allows single quote characters as digit separators in numeric literals like 123'456 as this is
	included in C++14.
	</li>
	<li>
	C++ lexer fixes bug with #include statements without " or &gt; terminating filename.
	<a href="https://sourceforge.net/p/scintilla/bugs/1538/">Bug #1538</a>.
	</li>
	<li>
	C++ lexer fixes split of Doxygen keywords @code{.fileExtension} and @param[in,out].
	<a href="https://sourceforge.net/p/scintilla/bugs/1551/">Bug #1551</a>.
	</li>
	<li>
	C++ lexer styles Doxygen keywords at end of document.
	</li>
	<li>
	Cmake lexer fixes bug with empty comments.
	<a href="https://sourceforge.net/p/scintilla/bugs/1550/">Bug #1550</a>.
	</li>
	<li>
	Fortran folder improved. Treats "else" as fold header.
	<a href="https://sourceforge.net/p/scintilla/feature-requests/962/">Feature #962.</a>
	</li>
	<li>
	Fix bug with adjacent instances of the same indicator with different values where only the first was drawn.
	<a href="https://sourceforge.net/p/scintilla/bugs/1560/">Bug #1560</a>.
	</li>
	<li>
	For DirectWrite, use the GDI ClearType gamma value for SC_EFF_QUALITY_LCD_OPTIMIZED as
	this results in text that is similar in colour intensity to GDI.
	For the duller default DirectWrite ClearType text appearance, use SC_EFF_QUALITY_DEFAULT.
	<a href="https://sourceforge.net/p/scintilla/feature-requests/887/">Feature #887.</a>
	</li>
	<li>
	Fix another problem with drawing on Windows with Direct2D when returning from lock screen.
	The whole window is redrawn as just redrawing the initially required area left other areas black.
	</li>
	<li>
	When scroll width is tracked, take width of annotation lines into account.
	</li>
	<li>
	For Cocoa on OS X 10.9, responsive scrolling is supported.
	</li>
	<li>
	On Cocoa, apply font quality setting to line numbers.
	<a href="https://sourceforge.net/p/scintilla/bugs/1544/">Bug #1544</a>.
	</li>
	<li>
	On Cocoa, clicking in margin now sets focus.
	<a href="https://sourceforge.net/p/scintilla/bugs/1542/">Bug #1542</a>.
	</li>
	<li>
	On Cocoa, correct cursor displayed in margin after showing dialog.
	</li>
	<li>
	On Cocoa, multipaste mode now works.
	<a href="https://sourceforge.net/p/scintilla/bugs/1541/">Bug #1541</a>.
	</li>
	<li>
	On GTK+, chain up to superclass finalize so that all finalization is performed.
	<a href="https://sourceforge.net/p/scintilla/bugs/1549/">Bug #1549</a>.
	</li>
	<li>
	On GTK+, fix horizontal scroll bar range to not be double the needed width.
	<a href="https://sourceforge.net/p/scintilla/bugs/1546/">Bug #1546</a>.
	</li>
	<li>
	On OS X GTK+, report control key as SCI_META for mouse down events.
	</li>
	<li>
	On Qt, bug fixed with drawing of scrollbars, where previous contents were not drawn over with some
	themes.
	</li>
	<li>
	On Qt, bug fixed with finding monitor rectangle which could lead to autocomplete showing at wrong location.
	</li>
	<li>
	SciTE fix for multiple message boxes when failing to save a file with save.on.deactivate.
	<a href="https://sourceforge.net/p/scintilla/bugs/1540/">Bug #1540</a>.
	</li>
	<li>
	SciTE on GTK+ fixes SIGCHLD handling so that Lua scripts can determine the exit status of processes
	they start.
	<a href="https://sourceforge.net/p/scintilla/bugs/1557/">Bug #1557</a>.
	</li>
	<li>
	SciTE on Windows XP fixes bad display of find and replace values when using strips.
	</li>
    </ul>
    <h3>
       <a href="https://prdownloads.sourceforge.net/scintilla/scite336.zip?download">Release 3.3.6</a>
    </h3>
    <ul>
	<li>
	Released 15 October 2013.
	</li>
	<li>
	Added functions to help convert between substyles and base styles and between secondary and primary styles.
	SCI_GETSTYLEFROMSUBSTYLE finds the base style of substyles.
	Can be used to treat all substyles of a style equivalent to that style.
	SCI_GETPRIMARYSTYLEFROMSTYLE finds the primary style of secondary styles.
	StyleFromSubStyle and PrimaryStyleFromStyle methods were added to ILexerWithSubStyles so each lexer can implement these.
	</li>
	<li>
	Lexer added for Rust language.
	<a href="https://sourceforge.net/p/scintilla/feature-requests/1024/">Feature #1024.</a>
	</li>
	<li>
	Avoid false matches in errorlist lexer which is used for the SciTE output pane
	by stricter checking of ctags lines.
	</li>
	<li>
	Perl lexer fixes bugs with multi-byte characters, including in HEREDOCs and PODs.
	<a href="https://sourceforge.net/p/scintilla/bugs/1528/">Bug #1528</a>.
	</li>
	<li>
	SQL folder folds 'create view' statements.
	<a href="https://sourceforge.net/p/scintilla/feature-requests/1020/">Feature #1020.</a>
	</li>
	<li>
	Visual Prolog lexer updated with better support for string literals and Unicode.
	<a href="https://sourceforge.net/p/scintilla/feature-requests/1025/">Feature #1025.</a>
	</li>
	<li>
	For SCI_SETIDENTIFIERS, \t, \r, and \n are allowed as well as space between identifiers.
	<a href="https://sourceforge.net/p/scintilla/bugs/1521/">Bug #1521</a>.
	</li>
	<li>
	Gaining and losing focus is now reported as a notification with the code set to SCN_FOCUSIN
	or SCN_FOCUSOUT.
	This allows clients to uniformly use notifications instead of commands.
	Since there is no longer a need for commands they will be deprecated in a future version.
	Clients should switch any code that currently uses SCEN_SETFOCUS or SCEN_KILLFOCUS.
	</li>
	<li>
	On Cocoa, clients should use the delegate mechanism or subclass ScintillaView in preference
	to registerNotifyCallback: which will be deprecated in the future.
	</li>
	<li>
	On Cocoa, the ScintillaView.h header hides internal implementation details from Platform.h and ScintillaCocoa.h.
	InnerView was renamed to SCIContentView and MarginView was renamed to SCIMarginView.
	dealloc removed from @interface.
	</li>
	<li>
	On Cocoa, clients may customize SCIContentView by subclassing both SCIContentView and ScintillaView
	and implementing the contentViewClass class method on the ScintillaView subclass to return the class of
	the SCIContentView subclass.
	</li>
	<li>
	On Cocoa, fixed appearance of alpha rectangles to use specified alpha and colour for outline as well as corner size.
	This makes INDIC_STRAIGHTBOX and INDIC_ROUNDBOX look correct.
	</li>
	<li>
	On Cocoa, memory leak fixed for MarginView.
	</li>
	<li>
	On Cocoa, make drag and drop work when destination view is empty.
	<a href="https://sourceforge.net/p/scintilla/bugs/1534/">Bug #1534</a>.
	</li>
	<li>
	On Cocoa, drag image fixed when view scrolled.
	</li>
	<li>
	On Cocoa, SCI_POSITIONFROMPOINTCLOSE fixed when view scrolled.
	<a href="https://sourceforge.net/p/scintilla/feature-requests/1021/">Feature #1021.</a>
	</li>
	<li>
	On Cocoa, don't send selection change notification when scrolling.
	<a href="https://sourceforge.net/p/scintilla/bugs/1522/">Bug #1522</a>.
	</li>
	<li>
	On Qt, turn off idle events on destruction to prevent repeatedly calling idle.
	</li>
	<li>
	Qt bindings in ScintillaEdit changed to use signed first parameter.
	</li>
	<li>
	Compilation errors fixed on Windows and GTK+ with SCI_NAMESPACE.
	</li>
	<li>
	On Windows, building with gcc will check if Direct2D headers are available and enable Direct2D if they are.
	</li>
	<li>
	Avoid attempts to redraw empty areas when lexing beyond the currently visible lines.
	</li>
	<li>
	Control more attributes of indicators in SciTE with find.mark.indicator and highlight.current.word.indicator
	properties.
	</li>
	<li>
	Fix SciTE bug with buffers becoming read-only.
	<a href="https://sourceforge.net/p/scintilla/bugs/1525/">Bug #1525</a>.
	</li>
	<li>
	Fix linking SciTE on non-Linux Unix systems with GNU toolchain by linking to libdl.
	<a href="https://sourceforge.net/p/scintilla/bugs/1523/">Bug #1523</a>.
	</li>
	<li>
	On Windows, SciTE's Incremental Search displays match failures by changing the background colour
	instead of not adding the character that caused failure.
	</li>
	<li>
	Fix SciTE on GTK+ 3.x incremental search to change foreground colour when no match as
	changing background colour is difficult.
	</li>
    </ul>
    <h3>
       <a href="https://prdownloads.sourceforge.net/scintilla/scite335.zip?download">Release 3.3.5</a>
    </h3>
    <ul>
	<li>
	Released 31 August 2013.
	</li>
	<li>
	Characters may be represented by strings.
	In Unicode mode C1 control characters are represented by their mnemonics.
	</li>
	<li>
	Added SCI_POSITIONRELATIVE to optimize navigation by character.
	</li>
	<li>
	Option to allow mouse selection to switch to rectangular by pressing Alt after start of gesture.
	<a href="https://sourceforge.net/p/scintilla/feature-requests/1007/">Feature #1007.</a>
	</li>
	<li>
	Lexer added for KVIrc script.
	<a href="https://sourceforge.net/p/scintilla/feature-requests/1008/">Feature #1008.</a>
	</li>
	<li>
	Bash lexer fixed quoted HereDoc delimiters.
	<a href="https://sourceforge.net/p/scintilla/bugs/1500/">Bug #1500</a>.
	</li>
	<li>
	MS SQL lexer fixed ';' to appear as an operator.
	<a href="https://sourceforge.net/p/scintilla/bugs/1509/">Bug #1509</a>.
	</li>
	<li>
	Structured Text lexer fixed styling of enumeration members.
	<a href="https://sourceforge.net/p/scintilla/bugs/1508/">Bug #1508</a>.
	</li>
	<li>
	Fixed bug with horizontal caret position when margin changed.
	<a href="https://sourceforge.net/p/scintilla/bugs/1512/">Bug #1512</a>.
	</li>
	<li>
	Fixed bug on Cocoa where coordinates were relative to text subview instead of whole view.
	</li>
	<li>
	Ensure selection redrawn correctly in two cases.
	When switching from stream to rectangular selection with Alt+Shift+Up.
	When reducing the range of an additional selection by moving mouse up.
	<a href="https://sourceforge.net/p/scintilla/feature-requests/1007/">Feature #1007.</a>
	</li>
	<li>
	Copy and paste of rectangular selections compatible with Borland Delphi IDE on Windows.
	<a href="https://sourceforge.net/p/scintilla/feature-requests/1002/">Feature #1002.</a>
	<a href="https://sourceforge.net/p/scintilla/bugs/1513/">Bug #1513</a>.
	</li>
	<li>
	Initialize extended styles to the default style.
	</li>
	<li>
	On Windows, fix painting on an explicit HDC when first paint attempt abandoned.
	</li>
	<li>
	Qt bindings in ScintillaEdit made to work on 64-bit Unix systems.
	</li>
	<li>
	Easier access to printing on Qt with formatRange method.
	</li>
	<li>
	Fixed SciTE failure to save initial buffer in single buffer mode.
	<a href="https://sourceforge.net/p/scintilla/bugs/1339/">Bug #1339</a>.
	</li>
	<li>
	Fixed compilation problem with Visual C++ in non-English locales.
	<a href="https://sourceforge.net/p/scintilla/bugs/1506/">Bug #1506</a>.
	</li>
	<li>
	Disable Direct2D when compiling with MinGW gcc on Windows because of changes in the recent MinGW release.
	</li>
	<li>
	SciTE crash fixed for negative line.margin.width.
	<a href="https://sourceforge.net/p/scintilla/bugs/1504/">Bug #1504</a>.
	</li>
	<li>
	SciTE fix for infinite dialog boxes when failing to automatically save a file.
	<a href="https://sourceforge.net/p/scintilla/bugs/1503/">Bug #1503</a>.
	</li>
	<li>
	SciTE settings buffered.draw, two.phase.draw, and technology are applied to the
	output pane as well as the edit pane.
	</li>
    </ul>
    <h3>
       <a href="https://prdownloads.sourceforge.net/scintilla/scite334.zip?download">Release 3.3.4</a>
    </h3>
    <ul>
	<li>
	Released 19 July 2013.
	</li>
	<li>
	Handling of UTF-8 and DBCS text in lexers improved with methods ForwardBytes and
	GetRelativeCharacter added to StyleContext.
	<a href="https://sourceforge.net/p/scintilla/bugs/1483/">Bug #1483</a>.
	</li>
	<li>
	For Unicode text, case-insensitive searching and making text upper or lower case is now
	compliant with Unicode standards on all platforms and is much faster for non-ASCII characters.
	</li>
	<li>
	A CategoriseCharacter function was added to return the Unicode general category of a character
	which can be useful in lexers.
	</li>
	<li>
	On Cocoa, the LCD Optimized font quality level turns font smoothing on.
	</li>
	<li>
	SciTE 'immediate' subsystem added to allow scripts that work while tools are executed.
	</li>
	<li>
	Font quality exposed in SciTE as font.quality setting.
	</li>
	<li>
	On Cocoa, message:... methods simplify direct access to Scintilla and avoid call layers..
	</li>
	<li>
	A68K lexer updated.
	</li>
	<li>
	CoffeeScript lexer fixes a bug with comment blocks.
	<a href="https://sourceforge.net/p/scintilla/bugs/1495/">Bug #1495</a>
	</li>
	<li>
	ECL lexer regular expression code fixed.
	<a href="https://sourceforge.net/p/scintilla/bugs/1491/">Bug #1491</a>.
	</li>
	<li>
	errorlist lexer only recognizes Perl diagnostics when there is a filename between
	"at" and "line". Had been triggering for MSVC errors containing "at line".
	</li>
	<li>
	Haskell lexer fixed to avoid unnecessary full redraws.
	Don't highlight CPP inside comments when styling.within.preprocessor is on.
	<a href="https://sourceforge.net/p/scintilla/bugs/1459/">Bug #1459</a>.
	</li>
	<li>
	Lua lexer fixes bug in labels with UTF-8 text.
	<a href="https://sourceforge.net/p/scintilla/bugs/1483/">Bug #1483</a>.
	</li>
	<li>
	Perl lexer fixes bug in string interpolation with UTF-8 text.
	<a href="https://sourceforge.net/p/scintilla/bugs/1483/">Bug #1483</a>.
	</li>
	<li>
	Fixed bugs with case conversion when the result was longer or shorter than the original text.
	Could access past end of string potentially crashing.
	Selection now updated to result length.
	</li>
	<li>
	Fixed bug where data being inserted and removed was not being reported in
	notification messages. Bug was introduced in 3.3.2.
	</li>
	<li>
	Word wrap bug fixed where the last line could be shown twice.
	</li>
	<li>
	Word wrap bug fixed for lines wrapping too short on Windows and GTK+.
	</li>
	<li>
	Word wrap performance improved.
	</li>
	<li>
	Minor memory leak fixed.
	<a href="https://sourceforge.net/p/scintilla/bugs/1487/">Bug #1487</a>.
	</li>
	<li>
	On Cocoa, fixed insertText: method which was broken when implementing a newer protocol.
	</li>
	<li>
	On Cocoa, fixed a crash when performing string folding for bytes that do not represent a character
	in the current encoding.
	</li>
	<li>
	On Qt, fixed layout problem when QApplication construction delayed.
	</li>
	<li>
	On Qt, find_text reports failure with -1 as first element of return value.
	</li>
	<li>
	Fixed SciTE on GTK+ bug where a tool command could be performed using the keyboard while one was
	already running leading to confusion and crashes.
	<a href="https://sourceforge.net/p/scintilla/bugs/1486/">Bug #1486</a>.
	</li>
	<li>
	Fixed SciTE bug in Copy as RTF which was limited to first 32 styles.
	<a href="https://sourceforge.net/p/scintilla/bugs/1011/">Bug #1011</a>.
	</li>
	<li>
	Fixed SciTE on Windows user strip height when the system text scaling factor is 125% or 150%.
	</li>
	<li>
	Compile time checks for Digital Mars C++ removed.
	</li>
	<li>
	Visual C++ 2013 supported.
	<a href="https://sourceforge.net/p/scintilla/bugs/1492/">Bug #1492</a>.
	</li>
	<li>
	Python scripts used for building and maintenance improved and moved into scripts directory.
	</li>
	<li>
	Testing scripts now work on Linux using Qt and PySide.
	</li>
	<li>
	Tk platform defined.
	Implementation for Tk will be available separately from main Scintilla distribution.
	</li>
    </ul>
    <h3>
       <a href="https://prdownloads.sourceforge.net/scintilla/scite333.zip?download">Release 3.3.3</a>
    </h3>
    <ul>
	<li>
	Released 2 June 2013.
	</li>
	<li>
	Lexer and folder added for Structured Text language.
	<a href="https://sourceforge.net/p/scintilla/feature-requests/959/">Feature #959.</a>
	</li>
	<li>
	Out of bounds access fixed for GTK+.
	<a href="https://sourceforge.net/p/scintilla/bugs/1480/">Bug #1480</a>.
	</li>
	<li>
	Crash fixed for GTK+ on Windows paste.
	</li>
	<li>
	Bug fixed with incorrect event copying on GTK+ 3.x.
	<a href="https://sourceforge.net/p/scintilla/bugs/1481/">Bug #1481</a>.
	</li>
	<li>
	Bug fixed with right to left locales, like Hebrew, on GTK+.
	<a href="https://sourceforge.net/p/scintilla/bugs/1477/">Bug #1477</a>.
	</li>
	<li>
	Bug fixed with undo grouping of tab and backtab commands.
	<a href="https://sourceforge.net/p/scintilla/bugs/1478/">Bug #1478</a>.
	</li>
    </ul>
    <h3>
       <a href="https://prdownloads.sourceforge.net/scintilla/scite332.zip?download">Release 3.3.2</a>
    </h3>
    <ul>
	<li>
	Released 22 May 2013.
	</li>
	<li>
	Basic implementations of common folding methods added to Scintilla to make it
	easier for containers to implement folding.
	</li>
	<li>
	Add indicator INDIC_COMPOSITIONTHICK, a thick low underline, to mimic an
	appearance used for Asian language input composition.
	</li>
	<li>
	On Cocoa, implement font quality setting.
	<a href="https://sourceforge.net/p/scintilla/feature-requests/988/">Feature #988.</a>
	</li>
	<li>
	On Cocoa, implement automatic enabling of commands and added clear command.
	<a href="https://sourceforge.net/p/scintilla/feature-requests/987/">Feature #987.</a>
	</li>
	<li>
	C++ lexer adds style for preprocessor doc comment.
	<a href="https://sourceforge.net/p/scintilla/feature-requests/990/">Feature #990.</a>
	</li>
	<li>
	Haskell lexer and folder improved. Separate mode for literate Haskell "literatehaskell" SCLEX_LITERATEHASKELL.
	<a href="https://sourceforge.net/p/scintilla/bugs/1459/">Bug #1459 </a>.
	</li>
	<li>
	LaTeX lexer bug fixed for Unicode character following '\'.
	<a href="https://sourceforge.net/p/scintilla/bugs/1468/">Bug #1468 </a>.
	</li>
	<li>
	PowerShell lexer recognizes here strings and doccomment keywords.
	#region folding added.
	<a href="https://sourceforge.net/p/scintilla/feature-requests/985/">Feature #985.</a>
	</li>
	<li>
	Fix multi-typing when two carets are located in virtual space on one line so that spaces
	are preserved.
	</li>
	<li>
	Fixes to input composition on Cocoa and implementation of accented character input through
	press and hold. Set selection correctly so that changes to pieces of composition text are easier to perform.
	Restore undo collection after a sequence of composition actions.
	Composition popups appear near input.
	</li>
	<li>
	Fix lexer problem where no line end was seen at end of document.
	</li>
	<li>
	Fix crash on Cocoa when view deallocated.
	<a href="https://sourceforge.net/p/scintilla/bugs/1466/">Bug #1466</a>.
	</li>
	<li>
	Fix Qt window positioning to not assume the top right of a monitor is at 0, 0.
	</li>
	<li>
	Fix Qt to not track mouse when widget is hidden.
	</li>
	<li>
	Qt now supports Qt 5.0.
	<a href="https://sourceforge.net/p/scintilla/bugs/1448/">Bug #1448</a>.
	</li>
	<li>
	Fix drawing on Windows with Direct2D when returning from lock screen.
	The render target had to be recreated and an area would be black since the drawing was not retried.
	</li>
	<li>
	Fix display of DBCS documents on Windows Direct2D/DirectWrite with default character set.
	</li>
	<li>
	For SciTE on Windows, fixed most-recently-used menu when files opened through check.if.already.opened.
	</li>
	<li>
	In SciTE, do not call OnSave twice when files saved asynchronously.
	</li>
	<li>
	Scintilla no longer builds with Visual C++ 6.0.
	</li>
    </ul>
    <h3>
       <a href="https://prdownloads.sourceforge.net/scintilla/scite331.zip?download">Release 3.3.1</a>
    </h3>
    <ul>
	<li>
	Released 11 April 2013.
	</li>
	<li>
	Autocompletion lists can now appear in priority order or be sorted by Scintilla.
	<a href="https://sourceforge.net/p/scintilla/feature-requests/981/">Feature #981.</a>
	</li>
	<li>
	Most lexers now lex an extra NUL byte at the end of the
	document which makes it more likely they will classify keywords at document end correctly.
	<a href="https://sourceforge.net/p/scintilla/bugs/574/">Bug #574</a>,
	<a href="https://sourceforge.net/p/scintilla/bugs/588/">Bug #588.</a>
	</li>
	<li>
	Haskell lexer improved in several ways.
	<a href="https://sourceforge.net/p/scintilla/bugs/1459/">Bug #1459.</a>
	</li>
	<li>
	Matlab/Octave lexer recognizes block comments and ... comments.
	<a href="https://sourceforge.net/p/scintilla/bugs/1414/">Bug #1414.</a>
	</li>
	<li>
	Ruby lexer crash fixed with keyword at start of document.
	</li>
	<li>
	The PLAT_NCURSES platform now called PLAT_CURSES as may work on other implementations.
	</li>
	<li>
	Bug on Cocoa fixed where input composition with multiple selection or virtual space selection
	could make undo stop working.
	</li>
	<li>
	Direct2D/DirectWrite mode on Windows now displays documents in non-Latin1 8-bit encodings correctly.
	</li>
	<li>
	Character positioning corrected in Direct2D/DirectWrite mode on Windows to avoid text moving and cutting off
	lower parts of characters.
	</li>
	<li>
	Position of calltip and autocompletion lists fixed on Cocoa.
	</li>
	<li>
	While regular expression search in DBCS text is still not working, matching partial characters is now avoided
	by moving end of match to end of character.
	</li>
    </ul>
    <h3>
       <a href="https://prdownloads.sourceforge.net/scintilla/scite330.zip?download">Release 3.3.0</a>
    </h3>
    <ul>
	<li>
	Released 30 March 2013.
	</li>
	<li>
	Overlay scrollers and kinetic scrolling implemented on Cocoa.
	</li>
	<li>
	To improve display smoothness, styling and UI Update notifications will, when possible, be performed in
	a high-priority idle task on Cocoa instead of during painting.
	Performing these jobs inside painting can cause paints to be abandoned and a new paint scheduled.
	On GTK+, the high-priority idle task is used in more cases.
	</li>
	<li>
	SCI_SCROLLRANGE added to scroll the view to display a range of text.
	If the whole range can not be displayed, priority is given to one end.
	</li>
	<li>
	C++ lexer no longer recognizes raw (R"") strings when the first character after "
	is invalid.
	<a href="https://sourceforge.net/p/scintilla/bugs/1454/">Bug #1454.</a>
	</li>
	<li>
	HTML lexer recognizes JavaScript RegEx literals in more contexts.
	<a href="https://sourceforge.net/p/scintilla/bugs/1412/">Bug #1412.</a>
	</li>
	<li>
	Fixed automatic display of folded text when return pressed at end of fold header and
	first folded line was blank.
	<a href="https://sourceforge.net/p/scintilla/bugs/1455/">Bug #1455.</a>
	</li>
	<li>
	SCI_VISIBLEFROMDOCLINE fixed to never return a line beyond the document end.
	</li>
	<li>
	SCI_LINESCROLL fixed for a negative column offset.
	<a href="https://sourceforge.net/p/scintilla/bugs/1450/">Bug #1450.</a>
	</li>
	<li>
	On GTK+, fix tab markers so visible if indent markers are visible.
	<a href="https://sourceforge.net/p/scintilla/bugs/1453/">Bug #1453.</a>
	</li>
    </ul>
    <h3>
       <a href="https://prdownloads.sourceforge.net/scintilla/scite325.zip?download">Release 3.2.5</a>
    </h3>
    <ul>
	<li>
	Released 26 February 2013.
	</li>
	<li>
	To allow cooperation between different uses of extended (beyond 255) styles they should be allocated
	using SCI_ALLOCATEEXTENDEDSTYLES.
	</li>
	<li>
	For Unicode documents, lexers that use StyleContext will retrieve whole characters
	instead of bytes.
	LexAccessor provides a LineEnd method which can be a more efficient way to
	handle line ends and can enable Unicode line ends.
	</li>
	<li>
	The C++ lexer understands the #undef directive when determining preprocessor definitions.
	<a href="https://sourceforge.net/p/scintilla/feature-requests/978/">Feature #978.</a>
	</li>
	<li>
	The errorlist lexer recognizes gcc include path diagnostics that appear before an error.
	</li>
	<li>
	Folding implemented for GetText (PO)  translation language.
	<a href="https://sourceforge.net/p/scintilla/bugs/1437/">Bug #1437.</a>
	</li>
	<li>
	HTML lexer does not interrupt comment style for processing instructions.
	<a href="https://sourceforge.net/p/scintilla/bugs/1447/">Bug #1447.</a>
	</li>
	<li>
	Fix SciTE forgetting caret x-position when switching documents.
	<a href="https://sourceforge.net/p/scintilla/bugs/1442/">Bug #1442.</a>
	</li>
	<li>
	Fixed bug where vertical scrollbar thumb appeared at beginning of document when
	scrollbar shown.
	<a href="https://sourceforge.net/p/scintilla/bugs/1446/">Bug #1446.</a>
	</li>
	<li>
	Fixed brace-highlighting bug on OS X 10.8 where matching brace is on a different line.
	</li>
	<li>
	<a href="ScintillaDoc.html#ProvisionalMessages">Provisional features</a>
	are new features that may change or be removed if they cause problems but should become
	permanent if they work well.
	For this release <a href="ScintillaDoc.html#SCI_GETLINEENDTYPESSUPPORTED">Unicode line ends</a> and
	<a href="ScintillaDoc.html#Substyles">substyles</a>
	are provisional features.
	</li>
    </ul>
    <h3>
       <a href="https://prdownloads.sourceforge.net/scintilla/scite324.zip?download">Release 3.2.4</a>
    </h3>
    <ul>
	<li>
	Released 17 January 2013.
	</li>
	<li>
	Caret line highlight can optionally remain visible when window does not have focus.
	<a href="https://sourceforge.net/p/scintilla/feature-requests/964/">Feature #964.</a>
	</li>
	<li>
	Delegate mechanism for notifications added on Cocoa.
	</li>
	<li>
	NUL characters in selection are copied to clipboard as spaces to avoid truncating
	at the NUL.
	<a href="https://sourceforge.net/p/scintilla/bugs/1289/">Bug #1289.</a>
	</li>
	<li>
	C++ lexer fixes problem with showing inactive sections when preprocessor lines contain trailing comment.
	<a href="https://sourceforge.net/p/scintilla/bugs/1413/">Bug #1413.</a>
	</li>
	<li>
	C++ lexer fixes problem with JavaScript regular expressions with '/' in character ranges.
	<a href="https://sourceforge.net/p/scintilla/bugs/1415/">Bug #1415.</a>
	</li>
	<li>
	LaTeX folder added.
	<a href="https://sourceforge.net/p/scintilla/feature-requests/970/">Feature #970.</a>
	</li>
	<li>
	LaTeX lexer improves styling of math environments.
	<a href="https://sourceforge.net/p/scintilla/feature-requests/970/">Feature #970.</a>
	</li>
	<li>
	MySQL lexer implements hidden commands.
	</li>
	<li>
	Only produce a single undo step when autocompleting a single word.
	<a href="https://sourceforge.net/p/scintilla/bugs/1421/">Bug #1421.</a>
	</li>
	<li>
	Fixed crash when printing lines longer than 8000 characters.
	<a href="https://sourceforge.net/p/scintilla/bugs/1430/">Bug #1430.</a>
	</li>
	<li>
	Fixed problem in character movement extends selection mode where reversing
	direction collapsed the selection.
	</li>
	<li>
	Memory issues fixed on Cocoa, involving object ownership,
	lifetime of timers, and images held by the info bar.
	<a href="https://sourceforge.net/p/scintilla/bugs/1436/">Bug #1436.</a>
	</li>
	<li>
	Cocoa key binding for Alt+Delete changed to delete previous word to be more compatible with
	platform standards.
	</li>
	<li>
	Fixed crash on Cocoa with scrollbar when there is no scrolling possible.
	<a href="https://sourceforge.net/p/scintilla/bugs/1416/">Bug #1416.</a>
	</li>
	<li>
	On Cocoa with retina display fixed positioning of autocompletion lists.
	</li>
	<li>
	Fixed SciTE on Windows failure to run a batch file with a name containing a space by
	quoting the path in the properties file.
	<a href="https://sourceforge.net/p/scintilla/bugs/1423/">Bug #1423.</a>
	</li>
	<li>
	Fixed scaling bug when printing on GTK+.
	<a href="https://sourceforge.net/p/scintilla/bugs/1427/">Bug #1427.</a>
	</li>
	<li>
	SciTE on GTK toolbar.detachable feature removed.
	</li>
	<li>
	Fixed some background saving bugs in SciTE.
	<a href="https://sourceforge.net/p/scintilla/bugs/1366/">Bug #1366.</a>
	<a href="https://sourceforge.net/p/scintilla/bugs/1339/">Bug #1339.</a>
	</li>
    </ul>
    <h3>
       <a href="https://prdownloads.sourceforge.net/scintilla/scite323.zip?download">Release 3.2.3</a>
    </h3>
    <ul>
	<li>
	Released 21 October 2012.
	</li>
	<li>
	Improve speed when performing multiple searches.
	</li>
	<li>
	SciTE adds definition of PLAT_UNIX for both PLAT_GTK and PLAT_MAC to allow consolidation of
	settings valid on all Unix variants.
	</li>
	<li>
	Signal autoCompleteCancelled added on Qt.
	</li>
	<li>
	Bash lexer supports nested delimiter pairs.
	<a href="https://sourceforge.net/tracker/?func=detail&atid=352439&aid=3569352&group_id=2439">Feature #3569352.</a>
	<a href="https://sourceforge.net/tracker/?func=detail&atid=102439&aid=1515556&group_id=2439">Bug #1515556.</a>
	<a href="https://sourceforge.net/tracker/?func=detail&atid=102439&aid=3008483&group_id=2439">Bug #3008483.</a>
	<a href="https://sourceforge.net/tracker/?func=detail&atid=102439&aid=3512208&group_id=2439">Bug #3512208.</a>
	<a href="https://sourceforge.net/tracker/?func=detail&atid=102439&aid=3515392&group_id=2439">Bug #3515392.</a>
	</li>
	<li>
	For C/C++, recognize exponent in floating point hexadecimal literals.
	<a href="https://sourceforge.net/tracker/?func=detail&atid=102439&aid=3576454&group_id=2439">Bug #3576454.</a>
	</li>
	<li>
	For C #include statements, do not treat // in the path as a comment.
	<a href="https://sourceforge.net/tracker/?func=detail&atid=102439&aid=3519260&group_id=2439">Bug #3519260.</a>
	</li>
	<li>
	Lexer for GetText translations (PO) improved with additional styles and single instance limitation fixed.
	</li>
	<li>
	Ruby for loop folding fixed.
	<a href="https://sourceforge.net/tracker/?func=detail&atid=102439&aid=3240902&group_id=2439">Bug #3240902.</a>
	<a href="https://sourceforge.net/tracker/?func=detail&atid=102439&aid=3567391&group_id=2439">Bug #3567391.</a>
	</li>
	<li>
	Ruby recognition of here-doc after class or instance variable fixed.
	<a href="https://sourceforge.net/tracker/?func=detail&atid=102439&aid=3567809&group_id=2439">Bug #3567809.</a>
	</li>
	<li>
	SQL folding of loop and case fixed.
	<a href="https://sourceforge.net/tracker/?func=detail&atid=102439&aid=3567905&group_id=2439">Bug #3567905.</a>
	</li>
	<li>
	SQL folding of case with assignment fixed.
	<a href="https://sourceforge.net/tracker/?func=detail&atid=102439&aid=3571820&group_id=2439">Bug #3571820.</a>
	</li>
	<li>
	Fix hang when removing all characters from indicator at end of document.
	</li>
	<li>
	Fix failure of \xhh in regular expression search for values greater than 0x79.
	</li>
	<li>
	On Cocoa on OS X 10.8, fix inverted drawing of find indicator.
	</li>
	<li>
	On Cocoa, fix double drawing when horizontal scroll range small and user swipes horizontally.
	</li>
	<li>
	On Cocoa, remove incorrect setting of save point when reading information through 'string' and 'selectedString'.
	</li>
	<li>
	On Cocoa, fix incorrect memory management of infoBar.
	</li>
	<li>
	On GTK+ 3 Ubuntu, fix crash when drawing margin.
	</li>
	<li>
	On ncurses, fix excessive spacing with italics line end.
	</li>
	<li>
	On Windows, search for D2D1.DLL and DWRITE.DLL in system directory to avoid loading from earlier
	in path where could be planted by malware.
	</li>
    </ul>
    <h3>
       <a href="https://prdownloads.sourceforge.net/scintilla/scite322.zip?download">Release 3.2.2</a>
    </h3>
    <ul>
	<li>
	Released 31 August 2012.
	</li>
	<li>
	Retina display support for Cocoa. Text size fixed.
	Scale factor for images implemented so they can be displayed in high definition.
	</li>
	<li>
	Implement INDIC_SQUIGGLEPIXMAP as a faster version of INDIC_SQUIGGLE.
	Avoid poor drawing at right of INDIC_SQUIGGLE.
	Align INDIC_DOTBOX to pixel grid for full intensity.
	</li>
	<li>
	Implement SCI_GETSELECTIONEMPTY API.
	<a href="https://sourceforge.net/tracker/?func=detail&atid=102439&aid=3543121&group_id=2439">Bug #3543121.</a>
	</li>
	<li>
	Added SCI_VCHOMEDISPLAY and SCI_VCHOMEDISPLAYEXTEND key commands.
	<a href="https://sourceforge.net/tracker/?func=detail&atid=352439&aid=3561433&group_id=2439">Feature #3561433.</a>
	</li>
	<li>
	Allow specifying SciTE Find in Files directory with find.in.directory property.
	<a href="https://sourceforge.net/tracker/?func=detail&atid=352439&aid=3558594&group_id=2439">Feature #3558594.</a>
	</li>
	<li>
	Override SciTE global strip.trailing.spaces with strip.trailing.spaces by pattern files.
	<a href="https://sourceforge.net/tracker/?func=detail&atid=352439&aid=3556320&group_id=2439">Feature #3556320.</a>
	</li>
	<li>
	Fix long XML script tag handling in XML lexer.
	<a href="https://sourceforge.net/tracker/?func=detail&atid=102439&aid=3534190&group_id=2439">Bug #3534190.</a>
	</li>
	<li>
	Fix rectangular selection range after backspace.
	<a href="https://sourceforge.net/tracker/?func=detail&atid=102439&aid=3543097&group_id=2439">Bug #3543097.</a>
	</li>
	<li>
	Send SCN_UPDATEUI with SC_UPDATE_SELECTION for backspace in virtual space.
	<a href="https://sourceforge.net/tracker/?func=detail&atid=102439&aid=3543121&group_id=2439">Bug #3543121.</a>
	</li>
	<li>
	Avoid problems when calltip highlight range is negative.
	<a href="https://sourceforge.net/tracker/?func=detail&atid=102439&aid=3545938&group_id=2439">Bug #3545938.</a>
	</li>
	<li>
	On Cocoa, fix image drawing code so that image is not accessed after being freed
	and is drawn in the correct location.
	</li>
	<li>
	On Cocoa, limit horizontal touch scrolling to existing established width.
	</li>
	<li>
	On Cocoa, decrease sensitivity of pinch-zoom.
	</li>
	<li>
	Fix Cocoa drawing where style changes were not immediately visible.
	</li>
	<li>
	Fix Cocoa memory leak due to reference cycle.
	</li>
	<li>
	Fix Cocoa bug where notifications were sent after Scintilla was freed.
	</li>
	<li>
	SciTE on OS X user shortcuts treats "Ctrl+D" as equivalent to "Ctrl+d".
	</li>
	<li>
	On Windows, saving SciTE's Lua startup script causes it to run.
	</li>
	<li>
	Limit time allowed to highlight current word in SciTE to 0.25 seconds to remain responsive.
	</li>
	<li>
	Fixed SciTE read-only mode to stick with buffer.
	</li>
	<li>
	For SciTE on Windows, enable Ctrl+Z, Ctrl+X, and Ctrl+C (Undo, Cut, and Copy) in the
	editable fields of find and replace strips
	</li>
	<li>
	Remove limit on logical line length in SciTE .properties files.
	<a href="https://sourceforge.net/tracker/?func=detail&atid=102439&aid=3544312&group_id=2439">Bug #3544312.</a>
	</li>
	<li>
	Improve performance of SciTE Save As command.
	</li>
	<li>
	Fix SciTE crash with empty .properties files. Bug #3545938.
	<a href="https://sourceforge.net/tracker/?func=detail&atid=102439&aid=3555308&group_id=2439">Bug #3555308.</a>
	</li>
	<li>
	Fix repeated letter in SciTE calltips.
	<a href="https://sourceforge.net/tracker/?func=detail&atid=102439&aid=3545938&group_id=2439">Bug #3545938.</a>
	</li>
	<li>
	Refine build time checking for Direct2D and DirectWrite.
	</li>
	<li>
	Avoid potential build problems on Windows with MultiMon.h by explicitly checking for multi-monitor APIs.
	</li>
	<li>
	Automatically disable themed drawing in SciTE when building on Windows 2000.
	Reenable building for Windows NT 4 on NT 4 .
	</li>
	<li>
	Added ncurses platform definitions. Implementation is maintained separately as
	<a href="https://foicica.com/scinterm/">Scinterm</a>.
	</li>
    </ul>
    <h3>
       <a href="https://prdownloads.sourceforge.net/scintilla/scite321.zip?download">Release 3.2.1</a>
    </h3>
    <ul>
	<li>
	Released 14 July 2012.
	</li>
	<li>
	In Scintilla.iface, specify features as properties instead of functions where possible and fix some enumerations.
	</li>
	<li>
	In SciTE Lua scripts, string properties in Scintilla API can be retrieved as well as set using property notation.
	</li>
	<li>
	Added character class APIs: SCI_SETPUNCTUATIONCHARS, SCI_GETWORDCHARS, SCI_GETWHITESPACECHARS,
	and SCI_GETPUNCTUATIONCHARS.
	<a href="https://sourceforge.net/tracker/?func=detail&atid=352439&aid=3529805&group_id=2439">Feature #3529805.</a>
	</li>
	<li>
	Less/Hss support added to CSS lexer.
	<a href="https://sourceforge.net/tracker/?func=detail&atid=352439&aid=3532413&group_id=2439">Feature #3532413.</a>
	</li>
	<li>
	C++ lexer style SCE_C_PREPROCESSORCOMMENT added for stream comments in preprocessor.
	<a href="https://sourceforge.net/tracker/?func=detail&atid=102439&aid=3487406&group_id=2439">Bug #3487406.</a>
	</li>
	<li>
	Fix incorrect styling of inactive code in C++ lexer.
	<a href="https://sourceforge.net/tracker/?func=detail&atid=102439&aid=3533036&group_id=2439">Bug #3533036.</a>
	</li>
	<li>
	Fix incorrect styling by C++ lexer after empty lines in preprocessor style.
	</li>
	<li>
	C++ lexer option "lexer.cpp.allow.dollars" fixed so can be turned off after being on.
	<a href="https://sourceforge.net/tracker/?func=detail&atid=102439&aid=3541461&group_id=2439">Bug #3541461.</a>
	</li>
	<li>
	Fortran fixed format lexer fixed to style comments from column 73.
	<a href="https://sourceforge.net/tracker/?func=detail&atid=102439&aid=3540486&group_id=2439">Bug #3540486.</a>
	</li>
	<li>
	Fortran folder folds CRITICAL .. END CRITICAL.
	<a href="https://sourceforge.net/tracker/?func=detail&atid=102439&aid=3540486&group_id=2439">Bug #3540486.</a>
	</li>
	<li>
	Fortran lexer fixes styling after comment line ending with '&amp;'.
	<a href="https://sourceforge.net/tracker/?func=detail&atid=102439&aid=3087226&group_id=2439">Bug #3087226.</a>
	</li>
	<li>
	Fortran lexer styles preprocessor lines so they do not trigger incorrect folding.
	<a href="https://sourceforge.net/tracker/?func=detail&atid=102439&aid=2906275&group_id=2439">Bug #2906275.</a>
	</li>
	<li>
	Fortran folder fixes folding of nested ifs.
	<a href="https://sourceforge.net/tracker/?func=detail&atid=102439&aid=2809176&group_id=2439">Bug #2809176.</a>
	</li>
	<li>
	HTML folder fixes folding of CDATA when fold.html.preprocessor=0.
	<a href="https://sourceforge.net/tracker/?func=detail&atid=102439&aid=3540491&group_id=2439">Bug #3540491.</a>
	</li>
	<li>
	On Cocoa, fix autocompletion font lifetime issue and row height computation.
	</li>
	<li>
	In 'choose single' mode, autocompletion will close an existing list if asked to display a single entry list.
	</li>
	<li>
	Fixed SCI_MARKERDELETE to only delete one marker per call.
	<a href="https://sourceforge.net/tracker/?func=detail&atid=102439&aid=3535806&group_id=2439">Bug #3535806.</a>
	</li>
	<li>
	Properly position caret after undoing coalesced delete operations.
	<a href="https://sourceforge.net/tracker/?func=detail&atid=102439&aid=3523326&group_id=2439">Bug #3523326.</a>
	</li>
	<li>
	Ensure margin is redrawn when SCI_MARGINSETSTYLE called.
	</li>
	<li>
	Fix clicks in first pixel of margins to send SCN_MARGINCLICK.
	</li>
	<li>
	Fix infinite loop when drawing block caret for a zero width space character at document start.
	</li>
	<li>
	Crash fixed for deleting negative range.
	</li>
	<li>
	For characters that overlap the beginning of their space such as italics descenders and bold serifs, allow start
	of text to draw 1 pixel into margin.
	<a href="https://sourceforge.net/tracker/?func=detail&atid=102439&aid=699587&group_id=2439">Bug #699587.</a>
	<a href="https://sourceforge.net/tracker/?func=detail&atid=102439&aid=3537799&group_id=2439">Bug #3537799.</a>
	</li>
	<li>
	Fixed problems compiling Scintilla for Qt with GCC 4.7.1 x64.
	</li>
	<li>
	Fixed problem with determining GTK+ sub-platform caused when adding Qt support in 3.2.0.
	</li>
	<li>
	Fix incorrect measurement of untitled file in SciTE on Linux leading to message "File ...' is 2147483647 bytes long".
	<a href="https://sourceforge.net/tracker/?func=detail&atid=102439&aid=3537764&group_id=2439">Bug #3537764.</a>
	</li>
	<li>
	In SciTE, fix open of selected filename with line number to go to that line.
	</li>
	<li>
	Fix problem with last visible buffer closing in SciTE causing invisible buffers to be active.
	</li>
	<li>
	Avoid blinking of SciTE's current word highlight when output pane changes.
	</li>
	<li>
	SciTE properties files can be longer than 60K.
	</li>
    </ul>
    <h3>
       <a href="https://prdownloads.sourceforge.net/scintilla/scite320.zip?download">Release 3.2.0</a>
    </h3>
    <ul>
	<li>
	Released 1 June 2012.
	</li>
	<li>
	Platform layer added for the Qt open-source cross-platform application and user interface framework
	for development in C++ or in Python with the PySide bindings for Qt.
	</li>
	<li>
	Direct access provided to the document bytes for ranges within Scintilla.
	This is similar to the existing SCI_GETCHARACTERPOINTER API but allows for better performance.
	</li>
	<li>
	Ctrl+Double Click and Ctrl+Triple Click add the word or line to the set of selections.
	<a href="https://sourceforge.net/tracker/?func=detail&atid=352439&aid=3520037&group_id=2439">Feature #3520037.</a>
	</li>
	<li>
	A SCI_DELETERANGE API was added for deleting a range of text.
	</li>
	<li>
	Line wrap markers may now be drawn in the line number margin.
	<a href="https://sourceforge.net/tracker/?func=detail&atid=352439&aid=3518198&group_id=2439">Feature #3518198.</a>
	</li>
	<li>
	SciTE on OS X adds option to hide hidden files in the open dialog box.
	</li>
	<li>
	Lexer added for OScript language.
	<a href="https://sourceforge.net/tracker/?func=detail&atid=352439&aid=3523197&group_id=2439">Feature #3523197.</a>
	</li>
	<li>
	Lexer added for Visual Prolog language.
	<a href="https://sourceforge.net/tracker/?func=detail&atid=352439&aid=3523018&group_id=2439">Feature #3523018.</a>
	</li>
	<li>
	UTF-8 validity is checked more stringently and consistently. All 66 non-characters are now treated as invalid.
	</li>
	<li>
	HTML lexer bug fixed with inconsistent highlighting for PHP when attribute on separate line from tag.
	<a href="https://sourceforge.net/tracker/?func=detail&atid=102439&aid=3520027&group_id=2439">Bug #3520027.</a>
	</li>
	<li>
	HTML lexer bug fixed for JavaScript block comments.
	<a href="https://sourceforge.net/tracker/?func=detail&atid=102439&aid=3520032&group_id=2439">Bug #3520032.</a>
	</li>
	<li>
	Annotation drawing bug fixed when box displayed with different colours on different lines.
	<a href="https://sourceforge.net/tracker/?func=detail&atid=102439&aid=3519872&group_id=2439">Bug #3519872.</a>
	</li>
	<li>
	On Windows with Direct2D, fix drawing with 125% and 150% DPI system settings.
	</li>
	<li>
	Virtual space selection bug fixed for rectangular selections.
	<a href="https://sourceforge.net/tracker/?func=detail&atid=102439&aid=3519246&group_id=2439">Bug #3519246.</a>
	</li>
	<li>
	Replacing multiple selection with newline changed to only affect main selection.
	<a href="https://sourceforge.net/tracker/?func=detail&atid=102439&aid=3522251&group_id=2439">Bug #3522251.</a>
	</li>
	<li>
	Replacing selection with newline changed to group deletion and insertion as a single undo action.
	<a href="https://sourceforge.net/tracker/?func=detail&atid=102439&aid=3522250&group_id=2439">Bug #3522250.</a>
	</li>
	<li>
	Auto-completion lists on GTK+ 3 set height correctly instead of showing too few lines.
	</li>
	<li>
	Mouse wheel scrolling changed to avoid GTK+ bug in recent distributions.
	</li>
	<li>
	IME bug on Windows fixed for horizontal jump.
	<a href="https://sourceforge.net/tracker/?func=detail&atid=102439&aid=3529728&group_id=2439">Bug #3529728.</a>
	</li>
	<li>
	SciTE case-insensitive autocompletion filters equal identifiers better.
	Calltip arrows work with bare word identifiers.
	<a href="https://sourceforge.net/tracker/?func=detail&atid=102439&aid=3517810&group_id=2439">Bug #3517810.</a>
	</li>
	<li>
	SciTE bug fixed where shbang lines not setting file type when switching
	to file loaded in background.
	</li>
	<li>
	SciTE on GTK+ shows open and save dialogs with the directory of the current file displayed.
	</li>
    </ul>
    <h3>
       <a href="https://prdownloads.sourceforge.net/scintilla/scite310.zip?download">Release 3.1.0</a>
    </h3>
    <ul>
	<li>
	Released 20 April 2012.
	</li>
	<li>
	Animated find indicator added on Cocoa.
	</li>
	<li>
	Buttons can be made default in SciTE user strips.
	</li>
	<li>
	SciTE allows find and replace histories to be saved in session.
	</li>
	<li>
	Option added to allow case-insensitive selection in auto-completion lists.
	<a href="https://sourceforge.net/tracker/?func=detail&atid=102439&aid=3516538&group_id=2439">Bug #3516538.</a>
	</li>
	<li>
	Replace \0 by complete found text in regular expressions.
	<a href="https://sourceforge.net/tracker/?func=detail&atid=352439&aid=3510979&group_id=2439">Feature #3510979.</a>
	</li>
	<li>
	Fixed single quoted strings in bash lexer.
	<a href="https://sourceforge.net/tracker/?func=detail&atid=102439&aid=3512208&group_id=2439">Bug #3512208.</a>
	</li>
	<li>
	Incorrect highlighting fixed in C++ lexer for continued lines.
	<a href="https://sourceforge.net/tracker/?func=detail&atid=102439&aid=3509317&group_id=2439">Bug #3509317.</a>
	</li>
	<li>
	Hang fixed in diff lexer.
	<a href="https://sourceforge.net/tracker/?func=detail&atid=102439&aid=3508602&group_id=2439">Bug #3508602.</a>
	</li>
	<li>
	Folding improved for SQL CASE/MERGE statement.
	<a href="https://sourceforge.net/tracker/?func=detail&atid=102439&aid=3503277&group_id=2439">Bug #3503277.</a>
	</li>
	<li>
	Fix extra drawing of selection inside word wrap indentation.
	<a href="https://sourceforge.net/tracker/?func=detail&atid=102439&aid=3515555&group_id=2439">Bug #3515555.</a>
	</li>
	<li>
	Fix problem with determining the last line that needs styling when drawing.
	<a href="https://sourceforge.net/tracker/?func=detail&atid=102439&aid=3514882&group_id=2439">Bug #3514882.</a>
	</li>
	<li>
	Fix problems with drawing in margins.
	<a href="https://sourceforge.net/tracker/?func=detail&atid=102439&aid=3514882&group_id=2439">Bug #3514882.</a>
	</li>
	<li>
	Fix printing crash when using Direct2D to display on-screen.
	<a href="https://sourceforge.net/tracker/?func=detail&atid=102439&aid=3513946&group_id=2439">Bug #3513946.</a>
	</li>
	<li>
	Fix SciTE bug where background.*.size disabled restoration of bookmarks and positions from session.
	<a href="https://sourceforge.net/tracker/?func=detail&atid=102439&aid=3514885&group_id=2439">Bug #3514885.</a>
	</li>
	<li>
	Fixed the Move Selected Lines command when last line does not end with a line end character.
	<a href="https://sourceforge.net/tracker/?func=detail&atid=102439&aid=3511023&group_id=2439">Bug #3511023.</a>
	</li>
	<li>
	Fix word wrap indentation printing to use printer settings instead of screen settings.
	<a href="https://sourceforge.net/tracker/?func=detail&atid=102439&aid=3512961&group_id=2439">Bug #3512961.</a>
	</li>
	<li>
	Fix SciTE bug where executing an empty command prevented executing further commands
	<a href="https://sourceforge.net/tracker/?func=detail&atid=102439&aid=3512976&group_id=2439">Bug #3512976.</a>
	</li>
	<li>
	Fix SciTE bugs with focus in user strips and made strips more robust with invalid definitions.
	</li>
	<li>
	Suppress SciTE regular expression option when searching with find next selection.
	<a href="https://sourceforge.net/tracker/?func=detail&atid=102439&aid=3510985&group_id=2439">Bug #3510985.</a>
	</li>
	<li>
	SciTE Find in Files command matches empty pattern to all files.
	<a href="https://sourceforge.net/tracker/?func=detail&atid=352439&aid=3495918&group_id=2439">Feature #3495918.</a>
	</li>
	<li>
	Fix scroll with mouse wheel on GTK+.
	<a href="https://sourceforge.net/tracker/?func=detail&atid=102439&aid=3501321&group_id=2439">Bug #3501321.</a>
	</li>
	<li>
	Fix column finding method so that tab is counted correctly.
	<a href="https://sourceforge.net/tracker/?func=detail&atid=102439&aid=3483713&group_id=2439">Bug #3483713.</a>
	</li>
    </ul>
    <h3>
       <a href="https://prdownloads.sourceforge.net/scintilla/scite304.zip?download">Release 3.0.4</a>
    </h3>
    <ul>
	<li>
	Released 8 March 2012.
	</li>
	<li>
	SciTE scripts can create user interfaces as strips.
	</li>
	<li>
	SciTE can save files automatically in the background.
	</li>
	<li>
	Pinch zoom implemented on Cocoa.
	</li>
	<li>
	ECL lexer added.
	<a href="https://sourceforge.net/tracker/?func=detail&atid=352439&aid=3488209&group_id=2439">Feature #3488209.</a>
	</li>
	<li>
	CPP lexer fixes styling after document comment keywords.
	<a href="https://sourceforge.net/tracker/?func=detail&atid=102439&aid=3495445&group_id=2439">Bug #3495445.</a>
	</li>
	<li>
	Pascal folder improves handling of some constructs.
	<a href="https://sourceforge.net/tracker/?func=detail&atid=352439&aid=3486385&group_id=2439">Feature #3486385.</a>
	</li>
	<li>
	XML lexer avoids entering a bad mode due to complex preprocessor instructions.
	<a href="https://sourceforge.net/tracker/?func=detail&atid=102439&aid=3488060&group_id=2439">Bug #3488060.</a>
	</li>
	<li>
	Duplicate command is always remembered as a distinct command for undo.
	<a href="https://sourceforge.net/tracker/?func=detail&atid=102439&aid=3495836&group_id=2439">Bug #3495836.</a>
	</li>
	<li>
	SciTE xml.auto.close.tags no longer closes with PHP code similar to &lt;a $this-&gt;
	<a href="https://sourceforge.net/tracker/?func=detail&atid=102439&aid=3488067&group_id=2439">Bug #3488067.</a>
	</li>
	<li>
	Fix bug where setting an indicator for the whole document would fail.
	<a href="https://sourceforge.net/tracker/?func=detail&atid=102439&aid=3487440&group_id=2439">Bug #3487440.</a>
	</li>
	<li>
	Crash fixed for SCI_MOVESELECTEDLINESDOWN with empty vertical selection.
	<a href="https://sourceforge.net/tracker/?func=detail&atid=102439&aid=3496403&group_id=2439">Bug #3496403.</a>
	</li>
	<li>
	Differences between buffered and unbuffered mode on Direct2D eliminated.
	<a href="https://sourceforge.net/tracker/?func=detail&atid=102439&aid=3495791&group_id=2439">Bug #3495791.</a>
	</li>
	<li>
	Font leading implemented for Direct2D to improve display of character blobs.
	<a href="https://sourceforge.net/tracker/?func=detail&atid=102439&aid=3494744&group_id=2439">Bug #3494744.</a>
	</li>
	<li>
	Fractional widths used for line numbers, character markers and other situations.
	<a href="https://sourceforge.net/tracker/?func=detail&atid=102439&aid=3494492&group_id=2439">Bug #3494492.</a>
	</li>
	<li>
	Translucent rectangles drawn using Direct2D with sharper corners.
	<a href="https://sourceforge.net/tracker/?func=detail&atid=102439&aid=3494492&group_id=2439">Bug #3494492.</a>
	</li>
	<li>
	RGBA markers drawn sharper when centred using Direct2D.
	<a href="https://sourceforge.net/tracker/?func=detail&atid=102439&aid=3494202&group_id=2439">Bug #3494202.</a>
	</li>
	<li>
	RGBA markers are drawn centred when taller than line.
	<a href="https://sourceforge.net/tracker/?func=detail&atid=102439&aid=3494184&group_id=2439">Bug #3494184.</a>
	</li>
	<li>
	Image marker drawing problem fixed for markers taller than line.
	<a href="https://sourceforge.net/tracker/?func=detail&atid=102439&aid=3493503&group_id=2439">Bug #3493503.</a>
	</li>
	<li>
	Markers are drawn horizontally off-centre based on margin type instead of dimensions.
	<a href="https://sourceforge.net/tracker/?func=detail&atid=102439&aid=3488696&group_id=2439">Bug #3488696.</a>
	</li>
	<li>
	Fold tail markers drawn vertically centred.
	<a href="https://sourceforge.net/tracker/?func=detail&atid=352439&aid=3488289&group_id=2439">Feature #3488289.</a>
	</li>
	<li>
	On Windows, Scintilla is more responsive in wrap mode.
	<a href="https://sourceforge.net/tracker/?func=detail&atid=102439&aid=3487397&group_id=2439">Bug #3487397.</a>
	</li>
	<li>
	Unimportant "Gdk-CRITICAL" messages are no longer displayed.
	<a href="https://sourceforge.net/tracker/?func=detail&atid=102439&aid=3488481&group_id=2439">Bug #3488481.</a>
	</li>
	<li>
	SciTE on Windows Find in Files sets focus to dialog when already created; allows opening dialog when a job is running.
	<a href="https://sourceforge.net/tracker/?func=detail&atid=102439&aid=3480635&group_id=2439">Bug #3480635.</a>
	<a href="https://sourceforge.net/tracker/?func=detail&atid=102439&aid=3486657&group_id=2439">Bug #3486657.</a>
	</li>
	<li>
	Fixed problems with multiple clicks in margin and with mouse actions combined with virtual space.
	<a href="https://sourceforge.net/tracker/?func=detail&atid=102439&aid=3484370&group_id=2439">Bug #3484370.</a>
	</li>
	<li>
	Fixed bug with using page up and down and not returning to original line.
	<a href="https://sourceforge.net/tracker/?func=detail&atid=102439&aid=3485669&group_id=2439">Bug #3485669.</a>
	</li>
	<li>
	Down arrow with wrapped text no longer skips lines.
	<a href="https://sourceforge.net/tracker/?func=detail&atid=102439&aid=1776560&group_id=2439">Bug #1776560.</a>
	</li>
	<li>
	Fix problem with dwell ending immediately due to word wrap.
	<a href="https://sourceforge.net/tracker/?func=detail&atid=102439&aid=3484416&group_id=2439">Bug #3484416.</a>
	</li>
	<li>
	Wrapped lines are rewrapped more consistently while resizing window.
	<a href="https://sourceforge.net/tracker/?func=detail&atid=102439&aid=3484179&group_id=2439">Bug #3484179.</a>
	</li>
	<li>
	Selected line ends are highlighted more consistently.
	<a href="https://sourceforge.net/tracker/?func=detail&atid=102439&aid=3484330&group_id=2439">Bug #3484330.</a>
	</li>
	<li>
	Fix grey background on files that use shbang to choose language.
	<a href="https://sourceforge.net/tracker/?func=detail&atid=102439&aid=3482777&group_id=2439">Bug #3482777.</a>
	</li>
	<li>
	Fix failure messages from empty commands in SciTE.
	<a href="https://sourceforge.net/tracker/?func=detail&atid=102439&aid=3480645&group_id=2439">Bug #3480645.</a>
	</li>
	<li>
	Redrawing reduced for some marker calls.
	<a href="https://sourceforge.net/tracker/?func=detail&atid=352439&aid=3493530&group_id=2439">Feature #3493530.</a>
	</li>
	<li>
	Match brace and select brace commands work in SciTE output pane.
	<a href="https://sourceforge.net/tracker/?func=detail&atid=352439&aid=3486598&group_id=2439">Feature #3486598.</a>
	</li>
	<li>
	Performing SciTE "Show Calltip" command when a calltip is already visible shows the next calltip.
	<a href="https://sourceforge.net/tracker/?func=detail&atid=352439&aid=3487017&group_id=2439">Feature #3487017.</a>
	</li>
	<li>
	SciTE allows saving file even when file unchanged.
	<a href="https://sourceforge.net/tracker/?func=detail&atid=352439&aid=3486654&group_id=2439">Feature #3486654.</a>
	</li>
	<li>
	SciTE allows optional use of character escapes in calltips.
	<a href="https://sourceforge.net/tracker/?func=detail&atid=352439&aid=3495239&group_id=2439">Feature #3495239.</a>
	</li>
	<li>
	SciTE can open file:// URLs with Ctrl+Shift+O.
	<a href="https://sourceforge.net/tracker/?func=detail&atid=352439&aid=3495389&group_id=2439">Feature #3495389.</a>
	</li>
	<li>
	Key modifiers updated for GTK+ on OS X to match upstream changes.
	</li>
	<li>
	SciTE hang when marking all occurrences of regular expressions fixed.
	</li>
    </ul>
    <h3>
       <a href="https://prdownloads.sourceforge.net/scintilla/scite303.zip?download">Release 3.0.3</a>
    </h3>
    <ul>
	<li>
	Released 28 January 2012.
	</li>
	<li>
	Printing works on GTK+ version 2.x as well as 3.x.
	</li>
	<li>
	Lexer added for the AviSynth language.
	<a href="https://sourceforge.net/tracker/?func=detail&atid=352439&aid=3475611&group_id=2439">Feature #3475611.</a>
	</li>
	<li>
	Lexer added for the Take Command / TCC scripting language.
	<a href="https://sourceforge.net/tracker/?func=detail&atid=352439&aid=3462462&group_id=2439">Feature #3462462.</a>
	</li>
	<li>
	CSS lexer gains support for SCSS.
	<a href="https://sourceforge.net/tracker/?func=detail&atid=352439&aid=3268017&group_id=2439">Feature #3268017.</a>
	</li>
	<li>
	CPP lexer fixes problems in the preprocessor structure caused by continuation lines.
	<a href="https://sourceforge.net/tracker/?func=detail&atid=102439&aid=3458508&group_id=2439">Bug #3458508.</a>
	</li>
	<li>
	Errorlist lexer handles column numbers for GCC format diagnostics.
	In SciTE, Next Message goes to column where this can be decoded from GCC format diagnostics.
	<a href="https://sourceforge.net/tracker/?func=detail&atid=352439&aid=3453075&group_id=2439">Feature #3453075.</a>
	</li>
	<li>
	HTML folder fixes spurious folds on some tags.
	<a href="https://sourceforge.net/tracker/?func=detail&atid=102439&aid=3459262&group_id=2439">Bug #3459262.</a>
	</li>
	<li>
	Ruby lexer fixes bug where '=' at start of file caused whole file to appear as a comment.
	<a href="https://sourceforge.net/tracker/?func=detail&atid=102439&aid=3452488&group_id=2439">Bug #3452488.</a>
	</li>
	<li>
	SQL folder folds blocks of single line comments.
	<a href="https://sourceforge.net/tracker/?func=detail&atid=352439&aid=3467425&group_id=2439">Feature #3467425.</a>
	</li>
	<li>
	On Windows using Direct2D, defer invalidation of render target until completion of painting to avoid failures.
	</li>
	<li>
	Further support of fractional positioning. Spaces, tabs, and single character tokens can take fractional space
	and wrapped lines are positioned taking fractional positions into account.
	<a href="https://sourceforge.net/tracker/?func=detail&atid=102439&aid=3471998&group_id=2439">Bug #3471998.</a>
	</li>
	<li>
	On Windows using Direct2D, fix extra carets appearing.
	<a href="https://sourceforge.net/tracker/?func=detail&atid=102439&aid=3471998&group_id=2439">Bug #3471998.</a>
	</li>
	<li>
	For autocompletion lists Page Up and Down move by the list height instead of by 5 lines.
	<a href="https://sourceforge.net/tracker/?func=detail&atid=102439&aid=3455493&group_id=2439">Bug #3455493.</a>
	</li>
	<li>
	For SCI_LINESCROLLDOWN/UP don't select into virtual space.
	<a href="https://sourceforge.net/tracker/?func=detail&atid=102439&aid=3451681&group_id=2439">Bug #3451681.</a>
	</li>
	<li>
	Fix fold highlight not being fully drawn.
	<a href="https://sourceforge.net/tracker/?func=detail&atid=102439&aid=3469936&group_id=2439">Bug #3469936.</a>
	</li>
	<li>
	Fix selection margin appearing black when starting in wrap mode.
	</li>
	<li>
	Fix crash when changing end of document after adding an annotation.
	<a href="https://sourceforge.net/tracker/?func=detail&atid=102439&aid=3476637&group_id=2439">Bug #3476637.</a>
	</li>
	<li>
	Fix problems with building to make RPMs.
	<a href="https://sourceforge.net/tracker/?func=detail&atid=102439&aid=3476149&group_id=2439">Bug #3476149.</a>
	</li>
	<li>
	Fix problem with building on GTK+ where recent distributions could not find gmodule.
	<a href="https://sourceforge.net/tracker/?func=detail&atid=102439&aid=3469056&group_id=2439">Bug #3469056.</a>
	</li>
	<li>
	Fix problem with installing SciTE on GTK+ due to icon definition in .desktop file including an extension.
	<a href="https://sourceforge.net/tracker/?func=detail&atid=102439&aid=3476117&group_id=2439">Bug #3476117.</a>
	</li>
	<li>
	Fix SciTE bug where new buffers inherited some properties from previously opened file.
	<a href="https://sourceforge.net/tracker/?func=detail&atid=102439&aid=3457060&group_id=2439">Bug #3457060.</a>
	</li>
	<li>
	Fix focus when closing tab in SciTE with middle click. Focus moves to edit pane instead of staying on tab bar.
	<a href="https://sourceforge.net/tracker/?func=detail&atid=102439&aid=3440142&group_id=2439">Bug #3440142.</a>
	</li>
	<li>
	For SciTE on Windows fix bug where Open Selected Filename for URL would append a file extension.
	<a href="https://sourceforge.net/tracker/?func=detail&atid=352439&aid=3459185&group_id=2439">Feature #3459185.</a>
	</li>
	<li>
	For SciTE on Windows fix key handling of control characters in Parameters dialog so normal editing (Ctrl+C, ...) works.
	<a href="https://sourceforge.net/tracker/?func=detail&atid=102439&aid=3459345&group_id=2439">Bug #3459345.</a>
	</li>
	<li>
	Fix SciTE bug where files became read-only after saving. Drop the "*" dirty marker after save completes.
	<a href="https://sourceforge.net/tracker/?func=detail&atid=102439&aid=3467432&group_id=2439">Bug #3467432.</a>
	</li>
	<li>
	For SciTE handling of diffs with "+++" and "---" lines, also handle case where not followed by tab.
	Go to correct line for diff "+++" message.
	<a href="https://sourceforge.net/tracker/?func=detail&atid=102439&aid=3467143&group_id=2439">Bug #3467143.</a>
	<a href="https://sourceforge.net/tracker/?func=detail&atid=102439&aid=3467178&group_id=2439">Bug #3467178.</a>
	</li>
	<li>
	SciTE on GTK+ now performs threaded actions even on GTK+ versions before 2.12.
	</li>
    </ul>
    <h3>
       <a href="https://prdownloads.sourceforge.net/scintilla/scite302.zip?download">Release 3.0.2</a>
    </h3>
    <ul>
	<li>
	Released 9 December 2011.
	</li>
	<li>
	SciTE saves files in the background without blocking the user interface.
	</li>
	<li>
	Printing implemented in SciTE on GTK+ 3.x.
	</li>
	<li>
	ILoader interface for background loading finalized and documented.
	</li>
	<li>
	CoffeeScript lexer added.
	</li>
	<li>
	C++ lexer fixes crash with "#if defined( XXX 1".
	</li>
	<li>
	Crash with Direct2D on Windows fixed.
	</li>
	<li>
	Backspace removing protected range fixed.
	<a href="https://sourceforge.net/tracker/?func=detail&atid=102439&aid=3445911&group_id=2439">Bug #3445911.</a>
	</li>
	<li>
	Cursor setting failure on Windows when screen saver on fixed.
	<a href="https://sourceforge.net/tracker/?func=detail&atid=102439&aid=3438780&group_id=2439">Bug #3438780.</a>
	</li>
	<li>
	SciTE on GTK+ hang fixed with -open:file option.
	<a href="https://sourceforge.net/tracker/?func=detail&atid=102439&aid=3441980&group_id=2439">Bug #3441980.</a>
	</li>
	<li>
	Failure to evaluate shbang fixed in SciTE.
	<a href="https://sourceforge.net/tracker/?func=detail&atid=102439&aid=3441801&group_id=2439">Bug #3441801.</a>
	</li>
	<li>
	SciTE failure to treat files starting with "&lt;?xml" as XML fixed.
	<a href="https://sourceforge.net/tracker/?func=detail&atid=102439&aid=3440718&group_id=2439">Bug #3440718.</a>
	</li>
	<li>
	Made untitled tab saveable when created by closing all files.
	<a href="https://sourceforge.net/tracker/?func=detail&atid=102439&aid=3440244&group_id=2439">Bug #3440244.</a>
	</li>
	<li>
	SciTE crash fixed when using Scintillua.
	</li>
	<li>
	SciTE revert command fixed so that undo works on individual actions instead of undoing to revert point.
	</li>
	<li>
	Focus loss in SciTE when opening a recent file fixed.
	<a href="https://sourceforge.net/tracker/?func=detail&atid=102439&aid=3440142&group_id=2439">Bug #3440142.</a>
	</li>
	<li>
	Fixed SciTE SelLength property to measure characters instead of bytes.
	<a href="https://sourceforge.net/tracker/?func=detail&atid=102439&aid=3283519&group_id=2439">Bug #3283519.</a>
	</li>
    </ul>
    <h3>
       <a href="https://prdownloads.sourceforge.net/scintilla/scite301.zip?download">Release 3.0.1</a>
    </h3>
    <ul>
	<li>
	Released 15 November 2011.
	</li>
	<li>
	SciTE on Windows now runs Lua scripts directly on the main thread instead of starting them on a
	secondary thread and then moving back to the main thread.
	</li>
	<li>
	Highlight "else" as a keyword for TCL in the same way as other languages.
	<a href="https://sourceforge.net/tracker/?func=detail&atid=102439&aid=1836954&group_id=2439">Bug #1836954.</a>
	</li>
	<li>
	Fix problems with setting fonts for autocompletion lists on Windows where
	font handles were copied and later deleted causing a system default font to be used.
	</li>
	<li>
	Fix font size used on Windows for Asian language input methods which sometimes led to IME not being visible.
	<a href="https://sourceforge.net/tracker/?func=detail&atid=102439&aid=3436753&group_id=2439">Bug #3436753.</a>
	</li>
	<li>
	Fixed polygon drawing on Windows so fold symbols are visible again.
	<a href="https://sourceforge.net/tracker/?func=detail&atid=102439&aid=3433558&group_id=2439">Bug #3433558.</a>
	</li>
	<li>
	Changed background drawing on GTK+ to allow for fractional character positioning as occurs on OS X
	as this avoids faint lines at lexeme boundaries.
	</li>
	<li>
	Ensure pixmaps allocated before painting as there was a crash when Scintilla drew without common initialization calls.
	<a href="https://sourceforge.net/tracker/?func=detail&atid=102439&aid=3432354&group_id=2439">Bug #3432354.</a>
	</li>
	<li>
	Fixed SciTE on Windows bug causing wrong caret position after indenting a selection.
	<a href="https://sourceforge.net/tracker/?func=detail&atid=102439&aid=3433433&group_id=2439">Bug #3433433.</a>
	</li>
	<li>
	Fixed SciTE session saving to store buffer position matching buffer.
	<a href="https://sourceforge.net/tracker/?func=detail&atid=102439&aid=3434372&group_id=2439">Bug #3434372.</a>
	</li>
	<li>
	Fixed leak of document objects in SciTE.
	</li>
	<li>
	Recognize URL characters '?' and '%' for Open Selected command in SciTE.
	<a href="https://sourceforge.net/tracker/?func=detail&atid=102439&aid=3429409&group_id=2439">Bug #3429409.</a>
	</li>
    </ul>
    <h3>
       <a href="https://prdownloads.sourceforge.net/scintilla/scite300.zip?download">Release 3.0.0</a>
    </h3>
    <ul>
	<li>
	Released 1 November 2011.
	</li>
	<li>
	Carbon platform support removed. OS X applications should switch to Cocoa.
	</li>
	<li>
	On Windows Vista or newer, drawing may be performed with Direct2D and DirectWrite instead of GDI.
	</li>
	<li>
	Cairo is now used for all drawing on GTK+. GDK drawing was removed.
	</li>
	<li>
	Paletted display support removed.
	</li>
	<li>
	Fractional font sizes can be specified.
	</li>
	<li>
	Different weights of text supported on some platforms instead of just normal and bold.
	</li>
	<li>
	Sub-pixel character positioning supported.
	</li>
	<li>
	SciTE loads files in the background without blocking the user interface.
	</li>
	<li>
	SciTE can display diagnostic messages interleaved with the text of files immediately after the
	line referred to by the diagnostic.
	</li>
	<li>
	New API to see if all lines are visible which can be used to optimize processing fold structure notifications.
	</li>
	<li>
	Scrolling optimized by avoiding invalidation of fold margin when redrawing whole window.
	</li>
	<li>
	Optimized SCI_MARKERNEXT.
	</li>
	<li>
	C++ lexer supports Pike hash quoted strings when turned on with lexer.cpp.hashquoted.strings.
	</li>
	<li>
	Fixed incorrect line height with annotations in wrapped mode when there are multiple views.
	<a href="https://sourceforge.net/tracker/?func=detail&atid=102439&aid=3388159&group_id=2439">Bug #3388159.</a>
	</li>
	<li>
	Calltips may be displayed above the text as well as below.
	<a href="https://sourceforge.net/tracker/?func=detail&atid=102439&aid=3410830&group_id=2439">Bug #3410830.</a>
	</li>
	<li>
	For huge files SciTE only examines the first megabyte for newline discovery.
	</li>
	<li>
	SciTE on GTK+ removes the fileselector.show.hidden property and check box as this was buggy and GTK+ now
	supports an equivalent feature.
	<a href="https://sourceforge.net/tracker/?func=detail&atid=102439&aid=3413630&group_id=2439">Bug #3413630.</a>
	</li>
	<li>
	SciTE on GTK+ supports mnemonics in dynamic menus.
	</li>
	<li>
	SciTE on GTK+ displays the user's home directory as '~' in menus to make them shorter.
	</li>
    </ul>
    <h3>
       <a href="https://prdownloads.sourceforge.net/scintilla/scite229.zip?download">Release 2.29</a>
    </h3>
    <ul>
	<li>
	Released 16 September 2011.
	</li>
	<li>
	To automatically discover the encoding of a file when opening it, SciTE can run a program set with command.discover.properties.
	<a href="https://sourceforge.net/tracker/?func=detail&atid=352439&aid=3324341&group_id=2439">Feature #3324341.</a>
	</li>
	<li>
	Cairo always used for drawing on GTK+.
	</li>
	<li>
	The set of properties files imported by SciTE can be controlled with the properties imports.include and imports.exclude.
	The import statement has been extended to allow "import *".
	The properties files for some languages are no longer automatically loaded by default. The properties files affected are
	avenue, baan, escript, lot, metapost, and mmixal.
	</li>
	<li>
	C++ lexer fixed a bug with raw strings being recognized too easily.
	<a href="https://sourceforge.net/tracker/?func=detail&atid=102439&aid=3388122&group_id=2439">Bug #3388122.</a>
	</li>
	<li>
	LaTeX lexer improved with more states and fixes to most outstanding bugs.
	<a href="https://sourceforge.net/tracker/?func=detail&atid=102439&aid=1493111&group_id=2439">Bug #1493111.</a>
	<a href="https://sourceforge.net/tracker/?func=detail&atid=102439&aid=1856356&group_id=2439">Bug #1856356.</a>
	<a href="https://sourceforge.net/tracker/?func=detail&atid=102439&aid=3081692&group_id=2439">Bug #3081692.</a>
	</li>
	<li>
	Lua lexer updates for Lua 5.2 beta with goto labels and "\z" string escape.
	<a href="https://sourceforge.net/tracker/?func=detail&atid=352439&aid=3386330&group_id=2439">Feature #3386330.</a>
	</li>
	<li>
	Perl string styling highlights interpolated variables.
	<a href="https://sourceforge.net/tracker/?func=detail&atid=352439&aid=3394258&group_id=2439">Feature #3394258.</a>
	<a href="https://sourceforge.net/tracker/?func=detail&atid=102439&aid=3076629&group_id=2439">Bug #3076629.</a>
	</li>
	<li>
	Perl lexer updated for Perl 5.14.0 with 0X and 0B numeric literal prefixes, break keyword and "+" supported in subroutine prototypes.
	<a href="https://sourceforge.net/tracker/?func=detail&atid=352439&aid=3388802&group_id=2439">Feature #3388802.</a>
	</li>
	<li>
	Perl bug fixed with CRLF line endings.
	</li>
	<li>
	Markdown lexer fixed to not change state with "_" in middle of word.
	<a href="https://sourceforge.net/tracker/?func=detail&atid=102439&aid=3398184&group_id=2439">Bug #3398184.</a>
	</li>
	<li>
	Cocoa restores compatibility with OS X 10.5.
	</li>
	<li>
	Mouse pointer changes over selection to an arrow near start when scrolled horizontally.
	<a href="https://sourceforge.net/tracker/?func=detail&atid=102439&aid=3389055&group_id=2439">Bug #3389055.</a>
	</li>
	<li>
	Indicators that finish at the end of the document no longer expand when text is appended.
	<a href="https://sourceforge.net/tracker/?func=detail&atid=102439&aid=3378718&group_id=2439">Bug #3378718.</a>
	</li>
	<li>
	SparseState merge fixed to check if other range is empty.
	<a href="https://sourceforge.net/tracker/?func=detail&atid=102439&aid=3387053&group_id=2439">Bug #3387053.</a>
	</li>
	<li>
	On Windows, autocompletion lists will scroll instead of document when mouse wheel spun.
	<a href="https://sourceforge.net/tracker/?func=detail&atid=352439&aid=3403600&group_id=2439">Feature #3403600.</a>
	</li>
	<li>
	SciTE performs more rapid polling for command completion so will return faster and report more accurate times.
	</li>
	<li>
	SciTE resizes panes proportionally when switched between horizontal and vertical layout.
	<a href="https://sourceforge.net/tracker/?func=detail&atid=352439&aid=3376784&group_id=2439">Feature #3376784.</a>
	</li>
	<li>
	SciTE on GTK+ opens multiple files into a single instance more reliably.
	<a href="https://sourceforge.net/tracker/?func=detail&atid=102439&aid=3363754&group_id=2439">Bug #3363754.</a>
	</li>
    </ul>
    <h3>
       <a href="https://prdownloads.sourceforge.net/scintilla/scite228.zip?download">Release 2.28</a>
    </h3>
    <ul>
	<li>
	Released 1 August 2011.
	</li>
	<li>
	GTK+ Cairo support works back to GTK+ version 2.8. Requires changing Scintilla source code to enable before GTK+ 2.22.
	<a href="https://sourceforge.net/tracker/?func=detail&atid=102439&aid=3322351&group_id=2439">Bug #3322351.</a>
	</li>
	<li>
	Translucent images in RGBA format can be used for margin markers and in autocompletion lists.
	</li>
	<li>
	INDIC_DOTBOX added as a translucent dotted rectangular indicator.
	</li>
	<li>
	Asian text input using IME works for GTK+ 3.x and GTK+ 2.x with Cairo.
	</li>
	<li>
	On GTK+, IME works for Ctrl+Shift+U Unicode input in Scintilla. For SciTE, Ctrl+Shift+U is still Make Selection Uppercase.
	</li>
	<li>
	Key bindings for GTK+ on OS X made compatible with Cocoa port and platform conventions.
	</li>
	<li>
	Cocoa port supports different character encodings, improves scrolling performance and drag image appearance.
	The control ID is included in WM_COMMAND notifications. Text may be deleted by dragging to the trash.
	ScrollToStart and ScrollToEnd key commands added to simplify implementation of standard OS X Home and End
	behaviour.
	</li>
	<li>
	SciTE on GTK+ uses a paned widget to contain the edit and output panes instead of custom code.
	This allows the divider to be moved easily on GTK+ 3 and its appearance follows GTK+ conventions more closely.
	</li>
	<li>
	SciTE builds and installs on BSD.
	<a href="https://sourceforge.net/tracker/?func=detail&atid=102439&aid=3324644&group_id=2439">Bug #3324644.</a>
	</li>
	<li>
	Cobol supports fixed format comments.
	<a href="https://sourceforge.net/tracker/?func=detail&atid=102439&aid=3014850&group_id=2439">Bug #3014850.</a>
	</li>
	<li>
	Mako template language block syntax extended and ## comments recognized.
	<a href="https://sourceforge.net/tracker/?func=detail&atid=352439&aid=3325178&group_id=2439">Feature #3325178.</a>
	<a href="https://sourceforge.net/tracker/?func=detail&atid=102439&aid=3318818&group_id=2439">Bug #3318818.</a>
	</li>
	<li>
	Folding of Mako template language within HTML fixed.
	<a href="https://sourceforge.net/tracker/?func=detail&atid=102439&aid=3324563&group_id=2439">Bug #3324563.</a>
	</li>
	<li>
	Python lexer has lexer.python.keywords2.no.sub.identifiers option to avoid highlighting second set of
	keywords following '.'.
	<a href="https://sourceforge.net/tracker/?func=detail&atid=102439&aid=3325333&group_id=2439">Bug #3325333.</a>
	</li>
	<li>
	Python folder fixes bug where fold would not extend to final line.
	<a href="https://sourceforge.net/tracker/?func=detail&atid=102439&aid=3349157&group_id=2439">Bug #3349157.</a>
	</li>
	<li>
	SciTE treats LPEG lexers the same as script lexers by setting all 8 style bits.
	</li>
	<li>
	For Cocoa, crashes with unsupported font variants and memory leaks for colour objects fixed.
	</li>
	<li>
	Shift-JIS lead byte ranges modified to match Windows.
	</li>
	<li>
	Mouse pointer changes over selection to an arrow more consistently.
	<a href="https://sourceforge.net/tracker/?func=detail&atid=102439&aid=3315756&group_id=2439">Bug #3315756.</a>
	</li>
	<li>
	Bug fixed with annotations beyond end of document.
	<a href="https://sourceforge.net/tracker/?func=detail&atid=102439&aid=3347268&group_id=2439">Bug #3347268.</a>
	</li>
	<li>
	Incorrect drawing fixed for combination of background colour change and translucent selection.
	<a href="https://sourceforge.net/tracker/?func=detail&atid=102439&aid=3377116&group_id=2439">Bug #3377116.</a>
	</li>
	<li>
	Lexers initialized correctly when started at position other than start of line.
	<a href="https://sourceforge.net/tracker/?func=detail&atid=102439&aid=3377148&group_id=2439">Bug #3377148.</a>
	</li>
	<li>
	Fold highlight drawing fixed for some situations.
	<a href="https://sourceforge.net/tracker/?func=detail&atid=102439&aid=3323015&group_id=2439">Bug #3323015.</a>
	<a href="https://sourceforge.net/tracker/?func=detail&atid=102439&aid=3323805&group_id=2439">Bug #3323805.</a>
	</li>
	<li>
	Case insensitive search fixed for cases where folded character uses fewer bytes than base character.
	<a href="https://sourceforge.net/tracker/?func=detail&atid=102439&aid=3362038&group_id=2439">Bug #3362038.</a>
	</li>
	<li>
	SciTE bookmark.alpha setting fixed.
	<a href="https://sourceforge.net/tracker/?func=detail&atid=102439&aid=3373907&group_id=2439">Bug #3373907.</a>
	</li>
    </ul>
    <h3>
       <a href="https://prdownloads.sourceforge.net/scintilla/scite227.zip?download">Release 2.27</a>
    </h3>
    <ul>
	<li>
	Released 20 June 2011.
	</li>
	<li>
	On recent GTK+ 2.x versions when using Cairo, bug fixed where wrong colours were drawn.
	</li>
	<li>
	SciTE on GTK+ slow performance in menu maintenance fixed.
	<a href="https://sourceforge.net/tracker/?func=detail&atid=102439&aid=3315233&group_id=2439">Bug #3315233.</a>
	</li>
	<li>
	Cocoa platform supports 64-bit builds and uses only non-deprecated APIs.
	Asian Input Method Editors are supported.
	Autocompletion lists and calltips implemented.
	Control identifier used in notifications.
	</li>
	<li>
	On Cocoa, rectangular selection now uses Option/Alt key to be compatible with Apple Human
	Interface Guidelines and other applications.
	The Control key is reported with an SCMOD_META modifier bit.
	</li>
	<li>
	API added for setting and retrieving the identifier number used in notifications.
	</li>
	<li>
	SCI_SETEMPTYSELECTION added to set selection without scrolling or redrawing more than needed.
	<a href="https://sourceforge.net/tracker/?func=detail&atid=352439&aid=3314877&group_id=2439">Feature #3314877.</a>
	</li>
	<li>
	Added new indicators. INDIC_DASH and INDIC_DOTS are variants of underlines.
	INDIC_SQUIGGLELOW indicator added as shorter alternative to INDIC_SQUIGGLE for small fonts.
	<a href="https://sourceforge.net/tracker/?func=detail&atid=102439&aid=3314591&group_id=2439">Bug #3314591</a>
	</li>
	<li>
	Margin line selection can be changed to select display lines instead of document lines.
	<a href="https://sourceforge.net/tracker/?func=detail&atid=102439&aid=3312763&group_id=2439">Bug #3312763.</a>
	</li>
	<li>
	On Windows, SciTE can perform reverse searches by pressing Shift+Enter
	in the Find or Replace strips or dialogs.
	</li>
	<li>
	Matlab lexer does not special case '\' in single quoted strings.
	<a href="https://sourceforge.net/tracker/?func=detail&atid=102439&aid=948757&group_id=2439">Bug #948757</a>
	<a href="https://sourceforge.net/tracker/?func=detail&atid=102439&aid=1755950&group_id=2439">Bug #1755950</a>
	<a href="https://sourceforge.net/tracker/?func=detail&atid=102439&aid=1888738&group_id=2439">Bug #1888738</a>
	<a href="https://sourceforge.net/tracker/?func=detail&atid=102439&aid=3316852&group_id=2439">Bug #3316852.</a>
	</li>
	<li>
	Verilog lexer supports SystemVerilog folding and keywords.
	</li>
	<li>
	Font leak fixed.
	<a href="https://sourceforge.net/tracker/?func=detail&atid=102439&aid=3306156&group_id=2439">Bug #3306156.</a>
	</li>
	<li>
	Automatic scrolling works for long wrapped lines.
	<a href="https://sourceforge.net/tracker/?func=detail&atid=102439&aid=3312763&group_id=2439">Bug #3312763.</a>
	</li>
	<li>
	Multiple typing works for cases where selections collapse together.
	<a href="https://sourceforge.net/tracker/?func=detail&atid=102439&aid=3309906&group_id=2439">Bug #3309906.</a>
	</li>
	<li>
	Fold expanded when needed in word wrap mode.
	<a href="https://sourceforge.net/tracker/?func=detail&atid=102439&aid=3291579&group_id=2439">Bug #3291579.</a>
	</li>
	<li>
	Bug fixed with edge drawn in wrong place on wrapped lines.
	<a href="https://sourceforge.net/tracker/?func=detail&atid=102439&aid=3314807&group_id=2439">Bug #3314807.</a>
	</li>
	<li>
	Bug fixed with unnecessary scrolling for SCI_GOTOLINE.
	<a href="https://sourceforge.net/tracker/?func=detail&atid=102439&aid=3303406&group_id=2439">Bug #3303406.</a>
	</li>
	<li>
	Bug fixed where extra step needed to undo SCI_CLEAR in virtual space.
	<a href="https://sourceforge.net/tracker/?func=detail&atid=102439&aid=3159691&group_id=2439">Bug #3159691.</a>
	</li>
	<li>
	Regular expression search fixed for \$ on last line of search range.
	<a href="https://sourceforge.net/tracker/?func=detail&atid=102439&aid=3313746&group_id=2439">Bug #3313746.</a>
	</li>
	<li>
	SciTE performance improved when switching to a tab with a very large file.
	<a href="https://sourceforge.net/tracker/?func=detail&atid=102439&aid=3311421&group_id=2439">Bug #3311421.</a>
	</li>
	<li>
	On Windows, SciTE advanced search remembers the "Search only in this style" setting.
	<a href="https://sourceforge.net/tracker/?func=detail&atid=102439&aid=3313344&group_id=2439">Bug #3313344.</a>
	</li>
	<li>
	On GTK+, SciTE opens help using "xdg-open" instead of "netscape" as "netscape" no longer commonly installed.
	<a href="https://sourceforge.net/tracker/?func=detail&atid=102439&aid=3314377&group_id=2439">Bug #3314377.</a>
	</li>
	<li>
	SciTE script lexers can use 256 styles.
	</li>
	<li>
	SciTE word highlight works for words containing DBCS characters.
	<a href="https://sourceforge.net/tracker/?func=detail&atid=102439&aid=3315173&group_id=2439">Bug #3315173.</a>
	</li>
	<li>
	Compilation fixed for wxWidgets.
	<a href="https://sourceforge.net/tracker/?func=detail&atid=102439&aid=3306156&group_id=2439">Bug #3306156.</a>
	</li>
    </ul>
    <h3>
       <a href="https://prdownloads.sourceforge.net/scintilla/scite226.zip?download">Release 2.26</a>
    </h3>
    <ul>
	<li>
	Released 25 May 2011.
	</li>
	<li>
	Folding margin symbols can be highlighted for the current folding block.
	<a href="https://sourceforge.net/tracker/?func=detail&atid=352439&aid=3147069&group_id=2439">Feature #3147069.</a>
	</li>
	<li>
	Selected lines can be moved up or down together.
	<a href="https://sourceforge.net/tracker/?func=detail&atid=352439&aid=3304850&group_id=2439">Feature #3304850.</a>
	</li>
	<li>
	SciTE can highlight all occurrences of the current word or selected text.
	<a href="https://sourceforge.net/tracker/?func=detail&atid=352439&aid=3291636&group_id=2439">Feature #3291636.</a>
	</li>
	<li>
	Experimental GTK+ 3.0 support: build with "make GTK3=1".
	</li>
	<li>
	INDIC_STRAIGHTBOX added. Is similar to INDIC_ROUNDBOX but without rounded corners.
	<a href="https://sourceforge.net/tracker/?func=detail&atid=102439&aid=3290435&group_id=2439">Bug #3290435.</a>
	</li>
	<li>
	Can show brace matching and mismatching with indicators instead of text style.
	Translucency of outline can be altered for INDIC_ROUNDBOX and INDIC_STRAIGHTBOX.
	<a href="https://sourceforge.net/tracker/?func=detail&atid=352439&aid=3290434&group_id=2439">Feature #3290434.</a>
	</li>
	<li>
	SciTE can automatically indent python by examining previous line for scope-starting ':' with indent.python.colon.
	</li>
	<li>
	Batch file lexer allows braces '(' or ')' inside variable names.
	</li>
	<li>
	The cpp lexer only recognizes Vala triple quoted strings when lexer.cpp.triplequoted.strings property is set.
	<a href="https://sourceforge.net/tracker/?func=detail&atid=102439&aid=3239234&group_id=2439">Bug #3239234.</a>
	</li>
	<li>
	Make file lexer treats a variable with a nested variable like $(f$(qx)b) as one variable.
	<a href="https://sourceforge.net/tracker/?func=detail&atid=102439&aid=3298223&group_id=2439">Bug #3298223.</a>
	</li>
	<li>
	Folding bug fixed for JavaScript with nested PHP.
	<a href="https://sourceforge.net/tracker/?func=detail&atid=102439&aid=3193530&group_id=2439">Bug #3193530.</a>
	</li>
	<li>
	HTML lexer styles Django's {# #} comments.
	<a href="https://sourceforge.net/tracker/?func=detail&atid=102439&aid=3013798&group_id=2439">Bug #3013798.</a>
	</li>
	<li>
	HTML lexer styles JavaScript regular expression correctly for /abc/i.test('abc');.
	<a href="https://sourceforge.net/tracker/?func=detail&atid=102439&aid=3209108&group_id=2439">Bug #3209108.</a>
	</li>
	<li>
	Inno Setup Script lexer now works properly when it restarts from middle of [CODE] section.
	<a href="https://sourceforge.net/tracker/?func=detail&atid=102439&aid=3283880&group_id=2439">Bug #3283880.</a>
	<a href="https://sourceforge.net/tracker/?func=detail&atid=102439&aid=3129044&group_id=2439">Bug #3129044.</a>
	</li>
	<li>
	Lua lexer updated for Lua 5.2 with hexadecimal floating-point numbers and '\*' whitespace escaping in strings.
	<a href="https://sourceforge.net/tracker/?func=detail&atid=352439&aid=3243811&group_id=2439">Feature #3243811.</a>
	</li>
	<li>
	Perl folding folds "here doc"s and adds options fold.perl.at.else and fold.perl.comment.explicit. Fold structure for Perl fixed.
	<a href="https://sourceforge.net/tracker/?func=detail&atid=352439&aid=3112671&group_id=2439">Feature #3112671.</a>
	<a href="https://sourceforge.net/tracker/?func=detail&atid=102439&aid=3265401&group_id=2439">Bug #3265401.</a>
	</li>
	<li>
	Python lexer supports cpdef keyword for Cython.
	<a href="https://sourceforge.net/tracker/?func=detail&atid=102439&aid=3279728&group_id=2439">Bug #3279728.</a>
	</li>
	<li>
	SQL folding option lexer.sql.fold.at.else renamed to fold.sql.at.else.
	<a href="https://sourceforge.net/tracker/?func=detail&atid=102439&aid=3271474&group_id=2439">Bug #3271474.</a>
	</li>
	<li>
	SQL lexer no longer treats ';' as terminating a comment.
	<a href="https://sourceforge.net/tracker/?func=detail&atid=102439&aid=3196071&group_id=2439">Bug #3196071.</a>
	</li>
	<li>
	Text drawing and measurement segmented into smaller runs to avoid platform bugs.
	<a href="https://sourceforge.net/tracker/?func=detail&atid=102439&aid=3277449&group_id=2439">Bug #3277449.</a>
	<a href="https://sourceforge.net/tracker/?func=detail&atid=102439&aid=3165743&group_id=2439">Bug #3165743.</a>
	</li>
	<li>
	SciTE on Windows adds temp.files.sync.load property to open dropped temporary files synchronously as they may
	be removed before they can be opened asynchronously.
	<a href="https://sourceforge.net/tracker/?func=detail&atid=102439&aid=3072009&group_id=2439">Bug #3072009.</a>
	</li>
	<li>
	Bug fixed with indentation guides ignoring first line in SC_IV_LOOKBOTH mode.
	<a href="https://sourceforge.net/tracker/?func=detail&atid=102439&aid=3291317&group_id=2439">Bug #3291317.</a>
	</li>
	<li>
	Bugs fixed in backward regex search.
	<a href="https://sourceforge.net/tracker/?func=detail&atid=102439&aid=3292659&group_id=2439">Bug #3292659.</a>
	</li>
	<li>
	Bugs with display of folding structure fixed for wrapped lines and where there is a fold header but no body.
	<a href="https://sourceforge.net/tracker/?func=detail&atid=102439&aid=3291579&group_id=2439">Bug #3291579.</a>
	<a href="https://sourceforge.net/tracker/?func=detail&atid=102439&aid=3265401&group_id=2439">Bug #3265401.</a>
	</li>
	<li>
	SciTE on Windows cursor changes to an arrow now when over horizontal splitter near top of window.
	<a href="https://sourceforge.net/tracker/?func=detail&atid=102439&aid=3286620&group_id=2439">Bug #3286620.</a>
	</li>
	<li>
	Fixed default widget size problem on GTK+.
	<a href="https://sourceforge.net/tracker/?func=detail&atid=102439&aid=3267892&group_id=2439">Bug #3267892.</a>
	</li>
	<li>
	Fixed font size when using Cairo on GTK+.
	<a href="https://sourceforge.net/tracker/?func=detail&atid=102439&aid=3272662&group_id=2439">Bug #3272662.</a>
	</li>
	<li>
	Fixed primary selection and cursor issues on GTK+ when unrealized then realized.
	<a href="https://sourceforge.net/tracker/?func=detail&atid=102439&aid=3256153&group_id=2439">Bug #3256153.</a>
	</li>
	<li>
	Right click now cancels selection on GTK+ like on Windows.
	<a href="https://sourceforge.net/tracker/?func=detail&atid=102439&aid=3235190&group_id=2439">Bug #3235190.</a>
	</li>
	<li>
	SciTE on GTK+ implements z-order buffer switching like on Windows.
	<a href="https://sourceforge.net/tracker/?func=detail&atid=102439&aid=3228384&group_id=2439">Bug #3228384.</a>
	</li>
	<li>
	Improve selection position after SciTE Insert Abbreviation command when abbreviation expansion includes '|'.
	</li>
    </ul>
    <h3>
       <a href="https://prdownloads.sourceforge.net/scintilla/scite225.zip?download">Release 2.25</a>
    </h3>
    <ul>
	<li>
	Released 21 March 2011.
	</li>
	<li>
	SparseState class makes it easier to write lexers which have to remember complex state between lines.
	</li>
	<li>
	Visual Studio project (.dsp) files removed. The make files should be used instead as described in the README.
	</li>
	<li>
	Modula 3 lexer added along with SciTE support.
	<a href="https://sourceforge.net/tracker/?func=detail&atid=352439&aid=3173374&group_id=2439">Feature #3173374.</a>
	</li>
	<li>
	Asm, Basic, and D lexers add extra folding properties.
	</li>
	<li>
	Raw string literals for C++0x supported in C++ lexer.
	</li>
	<li>
	Triple-quoted strings used in Vala language supported in C++ lexer.
	<a href="https://sourceforge.net/tracker/?func=detail&atid=352439&aid=3177601&group_id=2439">Feature #3177601.</a>
	</li>
	<li>
 	The errorlist lexer used in SciTE's output pane colours lines that start with '&lt;' as diff deletions.
	<a href="https://sourceforge.net/tracker/?func=detail&atid=352439&aid=3172878&group_id=2439">Feature #3172878.</a>
	</li>
	<li>
 	The Fortran lexer correctly folds type-bound procedures from Fortran 2003.
	</li>
	<li>
	LPeg lexer support‎ improved in SciTE.
	</li>
	<li>
	SciTE on Windows-64 fixes for menu localization and Lua scripts.
	<a href="https://sourceforge.net/tracker/?func=detail&atid=102439&aid=3204502&group_id=2439">Bug #3204502.</a>
	</li>
	<li>
	SciTE on Windows avoids locking folders when using the open or save dialogs.
	<a href="https://sourceforge.net/tracker/?func=detail&atid=102439&aid=1795484&group_id=2439">Bug #1795484.</a>
	</li>
	<li>
	Diff lexer fixes problem where diffs of diffs producing lines that start with "----".
	<a href="https://sourceforge.net/tracker/?func=detail&atid=102439&aid=3197952&group_id=2439">Bug #3197952.</a>
	</li>
	<li>
	Bug fixed when searching upwards in Chinese code page 936.
	<a href="https://sourceforge.net/tracker/?func=detail&atid=102439&aid=3176271&group_id=2439">Bug #3176271.</a>
	</li>
	<li>
	On Cocoa, translucent drawing performed as on other platforms instead of 2.5 times less translucent.
	</li>
	<li>
	Performance issue and potential bug fixed on GTK+ with caret line for long lines.
	</li>
    </ul>
    <h3>
       <a href="https://prdownloads.sourceforge.net/scintilla/scite224.zip?download">Release 2.24</a>
    </h3>
    <ul>
	<li>
	Released 3 February 2011.
	</li>
	<li>
	Fixed memory leak in GTK+ Cairo code.
	<a href="https://sourceforge.net/tracker/?func=detail&atid=352439&aid=3157655&group_id=2439">Feature #3157655.</a>
	</li>
	<li>
	Insert Abbreviation dialog added to SciTE on GTK+.
	</li>
	<li>
	SCN_UPDATEUI notifications received when window scrolled. An 'updated' bit mask indicates which
	types of update have occurred from SC_UPDATE_SELECTION, SC_UPDATE_CONTENT, SC_UPDATE_H_SCROLL
	or SC_UPDATE_V_SCROLL.
	<a href="https://sourceforge.net/tracker/?func=detail&atid=352439&aid=3125977&group_id=2439">Feature #3125977.</a>
	</li>
	<li>
	On Windows, to ensure reverse arrow cursor matches platform default, it is now generated by
	reflecting the platform arrow cursor.
	<a href="https://sourceforge.net/tracker/?func=detail&atid=352439&aid=3143968&group_id=2439">Feature #3143968.</a>
	</li>
	<li>
	Can choose mouse cursor used in margins.
	<a href="https://sourceforge.net/tracker/?func=detail&atid=352439&aid=3161326&group_id=2439">Feature #3161326.</a>
	</li>
	<li>
	On GTK+, SciTE sets a mime type of text/plain in its .desktop file so that it will appear in the shell context menu.
	<a href="https://sourceforge.net/tracker/?func=detail&atid=352439&aid=3137126&group_id=2439">Feature #3137126.</a>
	</li>
	<li>
	Bash folder handles here docs.
	<a href="https://sourceforge.net/tracker/?func=detail&atid=352439&aid=3118223&group_id=2439">Feature #3118223.</a>
	</li>
	<li>
	C++ folder adds fold.cpp.syntax.based, fold.cpp.comment.multiline, fold.cpp.explicit.start, fold.cpp.explicit.end,
	and fold.cpp.explicit.anywhere properties to allow more control over folding and choice of explicit fold markers.
	</li>
	<li>
	C++ lexer fixed to always handle single quote strings continued past a line end.
	<a href="https://sourceforge.net/tracker/?func=detail&atid=102439&aid=3150522&group_id=2439">Bug #3150522.</a>
	</li>
	<li>
	Ruby folder handles here docs.
	<a href="https://sourceforge.net/tracker/?func=detail&atid=352439&aid=3118224&group_id=2439">Feature #3118224.</a>
	</li>
	<li>
	SQL lexer allows '.' to be part of words.
	<a href="https://sourceforge.net/tracker/?func=detail&atid=352439&aid=3103129&group_id=2439">Feature #3103129.</a>
	</li>
	<li>
	SQL folder handles case statements in more situations.
	<a href="https://sourceforge.net/tracker/?func=detail&atid=352439&aid=3135027&group_id=2439">Feature #3135027.</a>
	</li>
	<li>
	SQL folder adds fold points inside expressions based on bracket structure.
	<a href="https://sourceforge.net/tracker/?func=detail&atid=352439&aid=3165488&group_id=2439">Feature #3165488.</a>
	</li>
	<li>
	SQL folder drops fold.sql.exists property as 'exists' is handled automatically.
	<a href="https://sourceforge.net/tracker/?func=detail&atid=102439&aid=3164194&group_id=2439">Bug #3164194.</a>
	</li>
	<li>
	SciTE only forwards properties to lexers when they have been explicitly set so the defaults set by lexers are used
	rather than 0.
	</li>
	<li>
	Mouse double click word selection chooses the word around the character under the mouse rather than
	the inter-character position under the mouse. This makes double clicking select what the user is pointing
	at and avoids selecting adjacent non-word characters.
	<a href="https://sourceforge.net/tracker/?func=detail&atid=102439&aid=3111174&group_id=2439">Bug #3111174.</a>
	</li>
	<li>
	Fixed mouse double click to always perform word select, not line select.
	<a href="https://sourceforge.net/tracker/?func=detail&atid=102439&aid=3143635&group_id=2439">Bug #3143635.</a>
	</li>
	<li>
	Right click cancels autocompletion.
	<a href="https://sourceforge.net/tracker/?func=detail&atid=102439&aid=3144531&group_id=2439">Bug #3144531.</a>
	</li>
	<li>
	Fixed multiPaste to work when additionalSelectionTyping off.
	<a href="https://sourceforge.net/tracker/?func=detail&atid=102439&aid=3126221&group_id=2439">Bug #3126221.</a>
	</li>
	<li>
	Fixed virtual space problems when text modified at caret.
	<a href="https://sourceforge.net/tracker/?func=detail&atid=102439&aid=3154986&group_id=2439">Bug #3154986.</a>
	</li>
	<li>
	Fixed memory leak in lexer object code.
	<a href="https://sourceforge.net/tracker/?func=detail&atid=102439&aid=3133672&group_id=2439">Bug #3133672.</a>
	</li>
	<li>
	Fixed SciTE on GTK+ search failure when using regular expression.
	<a href="https://sourceforge.net/tracker/?func=detail&atid=102439&aid=3156217&group_id=2439">Bug #3156217.</a>
	</li>
	<li>
	Avoid unnecessary full window redraw for SCI_GOTOPOS.
	<a href="https://sourceforge.net/tracker/?func=detail&atid=352439&aid=3146650&group_id=2439">Feature #3146650.</a>
	</li>
	<li>
	Avoid unnecessary redraw when indicator fill range makes no real change.
	</li>
    </ul>
    <h3>
       <a href="https://prdownloads.sourceforge.net/scintilla/scite223.zip?download">Release 2.23</a>
    </h3>
    <ul>
	<li>
	Released 7 December 2010.
	</li>
	<li>
	On GTK+ version 2.22 and later, drawing is performed with Cairo rather than GDK.
	This is in preparation for GTK+ 3.0 which will no longer support GDK drawing.
	The appearance of some elements will be different with Cairo as it is anti-aliased and uses sub-pixel positioning.
	Cairo may be turned on for GTK+ versions before 2.22 by defining USE_CAIRO although this has not
	been extensively tested.
	</li>
	<li>
	New lexer a68k for Motorola 68000 assembler.
	<a href="https://sourceforge.net/tracker/?func=detail&atid=352439&aid=3101598&group_id=2439">Feature #3101598.</a>
	</li>
	<li>
	Borland C++ is no longer supported for building Scintilla or SciTE on Windows.
	</li>
	<li>
	Performance improved when creating large rectangular selections.
	</li>
	<li>
	PHP folder recognizes #region and #endregion comments.
	<a href="https://sourceforge.net/tracker/?func=detail&atid=352439&aid=3101624&group_id=2439">Feature #3101624.</a>
	</li>
	<li>
	SQL lexer has a lexer.sql.numbersign.comment option to turn off use of '#' comments
	as these are a non-standard feature only available in some implementations.
	<a href="https://sourceforge.net/tracker/?func=detail&atid=352439&aid=3098071&group_id=2439">Feature #3098071.</a>
	</li>
	<li>
	SQL folder recognizes case statements and understands the fold.at.else property.
	<a href="https://sourceforge.net/tracker/?func=detail&atid=102439&aid=3104091&group_id=2439">Bug #3104091.</a>
	<a href="https://sourceforge.net/tracker/?func=detail&atid=102439&aid=3107362&group_id=2439">Bug #3107362.</a>
	</li>
	<li>
	SQL folder fixes bugs with end statements when fold.sql.only.begin=1.
	<a href="https://sourceforge.net/tracker/?func=detail&atid=102439&aid=3104091&group_id=2439">Bug #3104091.</a>
	</li>
	<li>
	SciTE on Windows bug fixed with multi-line tab bar not adjusting correctly when maximizing and demaximizing.
	<a href="https://sourceforge.net/tracker/?func=detail&atid=102439&aid=3097517&group_id=2439">Bug #3097517.</a>
	</li>
	<li>
	Crash fixed on GTK+ when Scintilla widget destroyed while it still has an outstanding style idle pending.
	</li>
	<li>
	Bug fixed where searching backwards in DBCS text (code page 936 or similar) failed to find occurrences at the start of the line.
	<a href="https://sourceforge.net/tracker/?func=detail&atid=102439&aid=3103936&group_id=2439">Bug #3103936.</a>
	</li>
	<li>
	SciTE on Windows supports Unicode file names when executing help applications with winhelp and htmlhelp subsystems.
	</li>
    </ul>
    <h3>
       <a href="https://prdownloads.sourceforge.net/scintilla/scite222.zip?download">Release 2.22</a>
    </h3>
    <ul>
	<li>
	Released 27 October 2010.
	</li>
	<li>
	SciTE includes support for integrating with Scintillua which allows lexers to be implemented in Lua as a
	Parsing Expression Grammar (PEG).
	</li>
	<li>
	Regular expressions allow use of '?' for non-greedy matches or to match 0 or 1 instances of an item.
	</li>
	<li>
	SCI_CONTRACTEDFOLDNEXT added to allow rapid retrieval of folding state.
	</li>
	<li>
	SCN_HOTSPOTRELEASECLICK notification added which is similar to SCN_HOTSPOTCLICK but occurs
	when the mouse is released.
	<a href="https://sourceforge.net/tracker/?func=detail&atid=352439&aid=3082409&group_id=2439">Feature #3082409.</a>
	</li>
	<li>
	Command added for centring current line in window.
	<a href="https://sourceforge.net/tracker/?func=detail&atid=352439&aid=3064696&group_id=2439">Feature #3064696.</a>
	</li>
	<li>
	SciTE performance improved by not examining document for line ends when switching buffers and not
	storing folds when folding turned off.
	</li>
	<li>
	Bug fixed where scrolling to ensure the caret is visible did not take into account all pixels of the line.
	<a href="https://sourceforge.net/tracker/?func=detail&atid=102439&aid=3081721&group_id=2439">Bug #3081721.</a>
	</li>
	<li>
	Bug fixed for autocompletion list overlapping text when WS_EX_CLIENTEDGE used.
	<a href="https://sourceforge.net/tracker/?func=detail&atid=102439&aid=3079778&group_id=2439">Bug #3079778.</a>
	</li>
	<li>
	After autocompletion, the caret's X is updated.
	<a href="https://sourceforge.net/tracker/?func=detail&atid=102439&aid=3079114&group_id=2439">Bug #3079114.</a>
	</li>
	<li>
	On Windows, default to the system caret blink time.
	<a href="https://sourceforge.net/tracker/?func=detail&atid=352439&aid=3079784&group_id=2439">Feature #3079784.</a>
	</li>
	<li>
	PgUp/PgDn fixed to allow virtual space.
	<a href="https://sourceforge.net/tracker/?func=detail&atid=102439&aid=3077452&group_id=2439">Bug #3077452.</a>
	</li>
	<li>
	Crash fixed when AddMark and AddMarkSet called with negative argument.
	<a href="https://sourceforge.net/tracker/?func=detail&atid=102439&aid=3075074&group_id=2439">Bug #3075074.</a>
	</li>
	<li>
	Dwell notifications fixed so that they do not occur when the mouse is outside Scintilla.
	<a href="https://sourceforge.net/tracker/?func=detail&atid=102439&aid=3073481&group_id=2439">Bug #3073481.</a>
	</li>
	<li>
	Bash lexer bug fixed for here docs starting with &lt;&lt;-.
	<a href="https://sourceforge.net/tracker/?func=detail&atid=102439&aid=3063822&group_id=2439">Bug #3063822.</a>
	</li>
	<li>
	C++ lexer bug fixed for // comments that are continued onto a second line by a \.
	<a href="https://sourceforge.net/tracker/?func=detail&atid=102439&aid=3066031&group_id=2439">Bug #3066031.</a>
	</li>
	<li>
	C++ lexer fixes wrong highlighting for float literals containing +/-.
	<a href="https://sourceforge.net/tracker/?func=detail&atid=102439&aid=3058924&group_id=2439">Bug #3058924.</a>
	</li>
	<li>
	JavaScript lexer recognize regexes following return keyword.‎
	<a href="https://sourceforge.net/tracker/?func=detail&atid=102439&aid=3062287&group_id=2439">Bug #3062287.</a>
	</li>
	<li>
	Ruby lexer handles % quoting better and treats range dots as operators in 1..2 and 1...2.
	Ruby folder handles "if" keyword used as a modifier even when it is separated from the modified statement by an escaped new line.
	<a href="https://sourceforge.net/tracker/?func=detail&atid=102439&aid=2093767&group_id=2439">Bug #2093767.</a>
	<a href="https://sourceforge.net/tracker/?func=detail&atid=102439&aid=3058496&group_id=2439">Bug #3058496.</a>
	</li>
	<li>
	Bug fixed where upwards search failed with DBCS code pages.
	<a href="https://sourceforge.net/tracker/?func=detail&atid=102439&aid=3065912&group_id=2439">Bug #3065912.</a>
	</li>
	<li>
	SciTE has a default Lua startup script name distributed in SciTEGlobal.properties.
	No error message is displayed if this file does not exist.
	</li>
	<li>
	SciTE on Windows tab control height is calculated better.
	<a href="https://sourceforge.net/tracker/?func=detail&atid=102439&aid=2635702&group_id=2439">Bug #2635702.</a>
	</li>
	<li>
	SciTE on Windows uses better themed check buttons in find and replace strips.
	</li>
	<li>
	SciTE on Windows fixes bug with Find strip appearing along with Incremental Find strip.
	</li>
	<li>
	SciTE setting find.close.on.find added to allow preventing the Find dialog from closing.
	</li>
	<li>
	SciTE on Windows attempts to rerun commands that fail by prepending them with "cmd.exe /c".
	This allows commands built in to the command processor like "dir" to run.
	</li>
    </ul>
    <h3>
       <a href="https://prdownloads.sourceforge.net/scintilla/scite221.zip?download">Release 2.21</a>
    </h3>
    <ul>
	<li>
	Released 1 September 2010.
	</li>
	<li>
	Asian Double Byte Character Set (DBCS) support improved.
	Case insensitive search works and other operations are much faster.
	<a href="https://sourceforge.net/tracker/?func=detail&atid=102439&aid=2999125&group_id=2439">Bug #2999125,</a>
	<a href="https://sourceforge.net/tracker/?func=detail&atid=102439&aid=2774616&group_id=2439">Bug #2774616,</a>
	<a href="https://sourceforge.net/tracker/?func=detail&atid=102439&aid=2991942&group_id=2439">Bug #2991942,</a>
	<a href="https://sourceforge.net/tracker/?func=detail&atid=102439&aid=3005688&group_id=2439">Bug #3005688.</a>
	</li>
	<li>
	Scintilla on GTK+ uses only non-deprecated APIs (for GTK+ 2.20) except for GdkFont and GdkFont use can be disabled
	with the preprocessor symbol DISABLE_GDK_FONT.
	</li>
	<li>
	IDocument interface used by lexers adds BufferPointer and GetLineIndentation methods.
	</li>
	<li>
	On Windows, clicking sets focus before processing the click or sending notifications.
	</li>
	<li>
	Bug on OS X (macosx platform) fixed where drag/drop overwrote clipboard.
	<a href="https://sourceforge.net/tracker/?func=detail&atid=102439&aid=3039732&group_id=2439">Bug #3039732.</a>
	</li>
	<li>
	GTK+ drawing bug when the view was horizontally scrolled more than 32000 pixels fixed.
	</li>
	<li>
	SciTE bug fixed with invoking Complete Symbol from output pane.
	<a href="https://sourceforge.net/tracker/?func=detail&atid=102439&aid=3050957&group_id=2439">Bug #3050957.</a>
	</li>
	<li>
	Bug fixed where it was not possible to disable folding.
	<a href="https://sourceforge.net/tracker/?func=detail&atid=102439&aid=3040649&group_id=2439">Bug #3040649.</a>
	</li>
	<li>
	Bug fixed with pressing Enter on a folded fold header line not opening the fold.
	<a href="https://sourceforge.net/tracker/?func=detail&atid=102439&aid=3043419&group_id=2439">Bug #3043419.</a>
	</li>
	<li>
	SciTE 'Match case' option in find and replace user interfaces changed to 'Case sensitive' to allow use of 'v'
	rather than 'c' as the mnemonic.
	</li>
	<li>
	SciTE displays stack trace for Lua when error occurs..
	<a href="https://sourceforge.net/tracker/?func=detail&atid=102439&aid=3051397&group_id=2439">Bug #3051397.</a>
	</li>
	<li>
	SciTE on Windows fixes bug where double clicking on error message left focus in output pane.
	<a href="https://sourceforge.net/tracker/?func=detail&atid=102439&aid=1264835&group_id=2439">Bug #1264835.</a>
	</li>
	<li>
	SciTE on Windows uses SetDllDirectory to avoid a security problem.
	</li>
	<li>
	C++ lexer crash fixed with preprocessor expression that looked like division by 0.
	<a href="https://sourceforge.net/tracker/?func=detail&atid=102439&aid=3056825&group_id=2439">Bug #3056825.</a>
	</li>
	<li>
	Haskell lexer improved.
	<a href="https://sourceforge.net/tracker/?func=detail&atid=352439&aid=3039490&group_id=2439">Feature #3039490.</a>
	</li>
	<li>
	HTML lexing fixed around Django {% %} tags.
	<a href="https://sourceforge.net/tracker/?func=detail&atid=102439&aid=3034853&group_id=2439">Bug #3034853.</a>
	</li>
	<li>
	HTML JavaScript lexing fixed when line end escaped.
	<a href="https://sourceforge.net/tracker/?func=detail&atid=102439&aid=3038381&group_id=2439">Bug #3038381.</a>
	</li>
	<li>
	HTML lexer stores line state produced by a line on that line rather than on the next line.
	</li>
	<li>
	Markdown lexer fixes infinite loop.
	<a href="https://sourceforge.net/tracker/?func=detail&atid=102439&aid=3045386&group_id=2439">Bug #3045386.</a>
	</li>
	<li>
	MySQL folding bugs with END statements fixed.
	<a href="https://sourceforge.net/tracker/?func=detail&atid=102439&aid=3031742&group_id=2439">Bug #3031742.</a>
	</li>
	<li>
	PowerShell lexer allows '_' as a word character.
	<a href="https://sourceforge.net/tracker/?func=detail&atid=352439&aid=3042228&group_id=2439">Feature #3042228.</a>
	</li>
	<li>
	SciTE on GTK+ abandons processing of subsequent commands if a command.go.needs command fails.
	</li>
	<li>
	When SciTE is closed, all buffers now receive an OnClose call.
	<a href="https://sourceforge.net/tracker/?func=detail&atid=102439&aid=3033857&group_id=2439">Bug #3033857.</a>
	</li>
    </ul>
    <h3>
       <a href="https://prdownloads.sourceforge.net/scintilla/scite220.zip?download">Release 2.20</a>
    </h3>
    <ul>
	<li>
	Released 30 July 2010.
	</li>
	<li>
	Lexers are implemented as objects so that they may retain extra state.
	The interfaces defined for this are tentative and may change before the next release.
	Compatibility classes allow current lexers compiled into Scintilla to run with few changes.
	The interface to external lexers has changed and existing external lexers will need to have changes
	made and be recompiled.
	A single lexer object is attached to a document whereas previously lexers were attached to views
	which could lead to different lexers being used for split views with confusing results.
	</li>
	<li>
	C++ lexer understands the preprocessor enough to grey-out inactive code due to conditional compilation.
	</li>
	<li>
	SciTE can use strips within the main window for find and replace rather than dialogs.
	On Windows SciTE always uses a strip for incremental search.
	</li>
	<li>
	Lexer added for Txt2Tags language.
	<a href="https://sourceforge.net/tracker/?func=detail&atid=352439&aid=3018736&group_id=2439">Feature #3018736.</a>
	</li>
	<li>
	Sticky caret feature enhanced with additional SC_CARETSTICKY_WHITESPACE mode .
	<a href="https://sourceforge.net/tracker/?func=detail&atid=352439&aid=3027559&group_id=2439">Feature #3027559.</a>
	</li>
	<li>
	Bash lexer implements basic parsing of compound commands and constructs.
	<a href="https://sourceforge.net/tracker/?func=detail&atid=352439&aid=3033135&group_id=2439">Feature #3033135.</a>
	</li>
	<li>
	C++ folder allows disabling explicit fold comments.
	</li>
	<li>
	Perl folder works for array blocks, adjacent package statements, nested PODs, and terminates package folding at __DATA__, ^D and ^Z.
	<a href="https://sourceforge.net/tracker/?func=detail&atid=352439&aid=3030887&group_id=2439">Feature #3030887.</a>
	</li>
	<li>
	PowerShell lexer supports multiline &lt;# .. #&gt; comments and adds 2 keyword classes.
	<a href="https://sourceforge.net/tracker/?func=detail&atid=352439&aid=3015176&group_id=2439">Feature #3015176.</a>
	</li>
	<li>
	Lexing performed incrementally when needed by wrapping to make user interface more responsive.
	</li>
	<li>
	SciTE setting replaceselection:yes works on GTK+.
	</li>
	<li>
	SciTE Lua scripts calling io.open or io.popen on Windows have arguments treated as UTF-8 and converted to Unicode
	so that non-ASCII file paths will work. Lua files with non-ASCII paths run.
	<a href="https://sourceforge.net/tracker/?func=detail&atid=102439&aid=3016951&group_id=2439">Bug #3016951.</a>
	</li>
	<li>
	Crash fixed when searching for empty string.
	<a href="https://sourceforge.net/tracker/?func=detail&atid=102439&aid=3017572&group_id=2439">Bug #3017572.</a>
	</li>
	<li>
	Bugs fixed with folding and lexing when Enter pressed at start of line.
	<a href="https://sourceforge.net/tracker/?func=detail&atid=102439&aid=3032652&group_id=2439">Bug #3032652.</a>
	</li>
	<li>
	Bug fixed with line selection mode not affecting selection range.
	<a href="https://sourceforge.net/tracker/?func=detail&atid=102439&aid=3021480&group_id=2439">Bug #3021480.</a>
	</li>
	<li>
	Bug fixed where indicator alpha was limited to 100 rather than 255.
	<a href="https://sourceforge.net/tracker/?func=detail&atid=102439&aid=3021473&group_id=2439">Bug #3021473.</a>
	</li>
	<li>
	Bug fixed where changing annotation did not cause automatic redraw.
	</li>
	<li>
	Regular expression bug fixed when a character range included non-ASCII characters.
	</li>
	<li>
	Compilation failure with recent compilers fixed on GTK+.
	<a href="https://sourceforge.net/tracker/?func=detail&atid=102439&aid=3022027&group_id=2439">Bug #3022027.</a>
	</li>
	<li>
	Bug fixed on Windows with multiple monitors where autocomplete pop up would appear off-screen
	or straddling monitors.
	<a href="https://sourceforge.net/tracker/?func=detail&atid=102439&aid=3017512&group_id=2439">Bug #3017512.</a>
	</li>
	<li>
	SciTE on Windows bug fixed where changing directory to a Unicode path failed.
	<a href="https://sourceforge.net/tracker/?func=detail&atid=102439&aid=3011987&group_id=2439">Bug #3011987.</a>
	</li>
	<li>
	SciTE on Windows bug fixed where combo boxes were not allowing Unicode characters.
	<a href="https://sourceforge.net/tracker/?func=detail&atid=102439&aid=3012986&group_id=2439">Bug #3012986.</a>
	</li>
	<li>
	SciTE on GTK+ bug fixed when dragging files into SciTE on KDE.
	<a href="https://sourceforge.net/tracker/?func=detail&atid=102439&aid=3026555&group_id=2439">Bug #3026555.</a>
	</li>
	<li>
	SciTE bug fixed where closing untitled file could lose data if attempt to name file same as another buffer.
	<a href="https://sourceforge.net/tracker/?func=detail&atid=102439&aid=3011680&group_id=2439">Bug #3011680.</a>
	</li>
	<li>
	COBOL number masks now correctly highlighted.
	<a href="https://sourceforge.net/tracker/?func=detail&atid=102439&aid=3012164&group_id=2439">Bug #3012164.</a>
	</li>
	<li>
	PHP comments can include &lt;?PHP without triggering state change.
	<a href="https://sourceforge.net/tracker/?func=detail&atid=102439&aid=2854183&group_id=2439">Bug #2854183.</a>
	</li>
	<li>
	VHDL lexer styles unclosed string correctly.
	<a href="https://sourceforge.net/tracker/?func=detail&atid=102439&aid=3029627&group_id=2439">Bug #3029627.</a>
	</li>
	<li>
	Memory leak fixed in list boxes on GTK+.
	<a href="https://sourceforge.net/tracker/?func=detail&atid=102439&aid=3007669&group_id=2439">Bug #3007669.</a>
	</li>
    </ul>
    <h3>
       <a href="https://prdownloads.sourceforge.net/scintilla/scite212.zip?download">Release 2.12</a>
    </h3>
    <ul>
	<li>
	Released 1 June 2010.
	</li>
	<li>
	Drawing optimizations improve speed and fix some visible flashing when scrolling.
	</li>
	<li>
	Copy Path command added to File menu in SciTE.
	<a href="https://sourceforge.net/tracker/?func=detail&atid=352439&aid=2986745&group_id=2439">Feature #2986745.</a>
	</li>
	<li>
	Optional warning displayed by SciTE when saving a file which has been modified by another process.
	<a href="https://sourceforge.net/tracker/?func=detail&atid=352439&aid=2975041&group_id=2439">Feature #2975041.</a>
	</li>
	<li>
	Flagship lexer for xBase languages updated to follow the language much more closely.
	<a href="https://sourceforge.net/tracker/?func=detail&atid=352439&aid=2992689&group_id=2439">Feature #2992689.</a>
	</li>
	<li>
	HTML lexer highlights Django templates in more regions.
	<a href="https://sourceforge.net/tracker/?func=detail&atid=352439&aid=3002874&group_id=2439">Feature #3002874.</a>
	</li>
	<li>
	Dropping files on SciTE on Windows, releases the drag object earlier and opens the files asynchronously,
	leading to smoother user experience.
	<a href="https://sourceforge.net/tracker/?func=detail&atid=352439&aid=2986724&group_id=2439">Feature #2986724.</a>
	</li>
	<li>
	SciTE HTML exports take the Use Monospaced Font setting into account.
	</li>
	<li>
	SciTE window title "[n of m]" localized.
	</li>
	<li>
	When new line inserted at start of line, markers are moved down.
	<a href="https://sourceforge.net/tracker/?func=detail&atid=102439&aid=2986727&group_id=2439">Bug #2986727.</a>
	</li>
	<li>
	On Windows, dropped text has its line ends converted, similar to pasting.
	<a href="https://sourceforge.net/tracker/?func=detail&atid=102439&aid=3005328&group_id=2439">Bug #3005328.</a>
	</li>
	<li>
	Fixed bug with middle-click paste in block select mode where text was pasted next to selection rather than at cursor.
	<a href="https://sourceforge.net/tracker/?func=detail&atid=102439&aid=2984460&group_id=2439">Bug #2984460.</a>
	</li>
	<li>
	Fixed SciTE crash where a style had a size parameter without a value.
	<a href="https://sourceforge.net/tracker/?func=detail&atid=102439&aid=3003834&group_id=2439">Bug #3003834.</a>
	</li>
	<li>
	Debug assertions in multiple lexers fixed.
	<a href="https://sourceforge.net/tracker/?func=detail&atid=102439&aid=3000566&group_id=2439">Bug #3000566.</a>
	</li>
	<li>
	CSS lexer fixed bug where @font-face displayed incorrectly
	<a href="https://sourceforge.net/tracker/?func=detail&atid=102439&aid=2994224&group_id=2439">Bug #2994224.</a>
	</li>
	<li>
	CSS lexer fixed bug where open comment caused highlighting error.
	<a href="https://sourceforge.net/tracker/?func=detail&atid=102439&aid=1683672&group_id=2439">Bug #1683672.</a>
	</li>
	<li>
	Shell file lexer fixed highlight glitch with here docs where the first line is a comment.
	<a href="https://sourceforge.net/tracker/?func=detail&atid=102439&aid=2830239&group_id=2439">Bug #2830239.</a>
	</li>
	<li>
	Bug fixed in SciTE openpath property that caused Open Selected File to fail to open the selected file.
	</li>
	<li>
	Bug fixed in SciTE FileExt property when file name with no extension evaluated to whole path.
	</li>
	<li>
	Fixed SciTE on Windows printing bug where the $(CurrentTime), $(CurrentPage) variables were not expanded.
	<a href="https://sourceforge.net/tracker/?func=detail&atid=102439&aid=2994612&group_id=2439">Bug #2994612.</a>
	</li>
	<li>
	SciTE compiles for 64-bit Windows and runs without crashing.
	<a href="https://sourceforge.net/tracker/?func=detail&atid=102439&aid=2986312&group_id=2439">Bug #2986312.</a>
	</li>
	<li>
	Full Screen mode in Windows Vista/7 improved to hide Start button and size borders a little better.
	<a href="https://sourceforge.net/tracker/?func=detail&atid=102439&aid=3002813&group_id=2439">Bug #3002813.</a>
	</li>
    </ul>
    <h3>
       <a href="https://prdownloads.sourceforge.net/scintilla/scite211.zip?download">Release 2.11</a>
    </h3>
    <ul>
	<li>
	Released 9 April 2010.
	</li>
	<li>
	Fixes compatibility of Scintilla.h with the C language.
	</li>
	<li>
	With a rectangular selection SCI_GETSELECTIONSTART and SCI_GETSELECTIONEND return limits of the
	rectangular selection rather than the limits of the main selection.
	</li>
	<li>
	When SciTE on Windows is minimized to tray, only takes a single click to restore rather than a double click.
	<a href="https://sourceforge.net/tracker/?func=detail&atid=352439&aid=981917&group_id=2439">Feature #981917.</a>
	</li>
    </ul>
    <h3>
       <a href="https://prdownloads.sourceforge.net/scintilla/scite210.zip?download">Release 2.10</a>
    </h3>
    <ul>
	<li>
	Released 4 April 2010.
	</li>
	<li>
	Version 1.x of GTK+ is no longer supported.
	</li>
	<li>
	SciTE is no longer supported on Windows 95, 98 or ME.
	</li>
	<li>
	Case-insensitive search works for non-ASCII characters in UTF-8 and 8-bit encodings.
	Non-regex search in DBCS encodings is always case-sensitive.
	</li>
	<li>
	Non-ASCII characters may be changed to upper and lower case.
	</li>
	<li>
	SciTE on Windows can access all files including those with names outside the user's preferred character encoding.
	</li>
	<li>
	SciTE may be extended with lexers written in Lua.
	</li>
	<li>
	When there are multiple selections, the paste command can go either to the main selection or to each
	selection. This is controlled with SCI_SETMULTIPASTE.
	</li>
	<li>
	More forms of bad UTF-8 are detected including overlong sequences, surrogates, and characters outside
	the valid range. Bad UTF-8 bytes are now displayed as 2 hex digits preceded by 'x'.
	</li>
	<li>
	SCI_GETTAG retrieves the value of captured expressions within regular expression searches.
	</li>
	<li>
	Django template highlighting added to the HTML lexer.
	<a href="https://sourceforge.net/tracker/?func=detail&atid=352439&aid=2974889&group_id=2439">Feature #2974889.</a>
	</li>
	<li>
	Verilog line comments can be folded.
	</li>
	<li>
	SciTE on Windows allows specifying a filter for the Save As dialog.
	<a href="https://sourceforge.net/tracker/?func=detail&atid=352439&aid=2943445&group_id=2439">Feature #2943445.</a>
	</li>
	<li>
	Bug fixed when multiple selection disabled where rectangular selections could be expanded into multiple selections.
	<a href="https://sourceforge.net/tracker/?func=detail&atid=102439&aid=2948260&group_id=2439">Bug #2948260.</a>
	</li>
	<li>
	Bug fixed when document horizontally scrolled and up/down-arrow did not return to the same
	column after horizontal scroll occurred.
	<a href="https://sourceforge.net/tracker/?func=detail&atid=102439&aid=2950799&group_id=2439">Bug #2950799.</a>
	</li>
	<li>
	Bug fixed to remove hotspot highlight when mouse is moved out of the document. Windows only fix.
	<a href="https://sourceforge.net/tracker/?func=detail&aid=2951353&group_id=2439&atid=102439">Bug #2951353.</a>
	</li>
	<li>
	R lexer now performs case-sensitive check for keywords.
	<a href="https://sourceforge.net/tracker/?func=detail&atid=102439&aid=2956543&group_id=2439">Bug #2956543.</a>
	</li>
	<li>
	Bug fixed on GTK+ where text disappeared when a wrap occurred.
	<a href="https://sourceforge.net/tracker/?func=detail&atid=102439&aid=2958043&group_id=2439">Bug #2958043.</a>
	</li>
	<li>
	Bug fixed where regular expression replace cannot escape the '\' character by using '\\'.
	<a href="https://sourceforge.net/tracker/?func=detail&atid=102439&aid=2959876&group_id=2439">Bug #2959876.</a>
	</li>
	<li>
	Bug fixed on GTK+ when virtual space disabled, middle-click could still paste text beyond end of line.
	<a href="https://sourceforge.net/tracker/?func=detail&atid=102439&aid=2971618&group_id=2439">Bug #2971618.</a>
	</li>
	<li>
	SciTE crash fixed when double clicking on a malformed error message in the output pane.
	<a href="https://sourceforge.net/tracker/?func=detail&atid=102439&aid=2976551&group_id=2439">Bug #2976551.</a>
	</li>
	<li>
	Improved performance on GTK+ when changing parameters associated with scroll bars to the same value.
	<a href="https://sourceforge.net/tracker/?func=detail&atid=352439&aid=2964357&group_id=2439">Bug #2964357.</a>
	</li>
	<li>
	Fixed bug with pressing Shift+Tab with a rectangular selection so that it performs an un-indent
	similar to how Tab performs an indent.
	</li>
    </ul>
    <h3>
       <a href="https://prdownloads.sourceforge.net/scintilla/scite203.zip?download">Release 2.03</a>
    </h3>
    <ul>
	<li>
	Released 14 February 2010.
	</li>
	<li>
	Added SCI_SETFIRSTVISIBLELINE to match SCI_GETFIRSTVISIBLELINE.
	</li>
	<li>
	Erlang lexer extended set of numeric bases recognized; separate style for module:function_name; detects
	built-in functions, known module attributes, and known preprocessor instructions; recognizes EDoc and EDoc macros;
	separates types of comments.
	<a href="https://sourceforge.net/tracker/?func=detail&atid=102439&aid=2942448&group_id=2439">Bug #2942448.</a>
	</li>
	<li>
	Python lexer extended with lexer.python.strings.over.newline option that allows non-triple-quoted strings to extend
	past line ends. This allows use of the Ren'Py language.
	<a href="https://sourceforge.net/tracker/?func=detail&atid=352439&aid=2945550&group_id=2439">Feature #2945550.</a>
	</li>
	<li>
	Fixed bugs with cursor movement after deleting a rectangular selection.
	<a href="https://sourceforge.net/tracker/?func=detail&atid=102439&aid=2942131&group_id=2439">Bug #2942131.</a>
	</li>
	<li>
	Fixed bug where calling SCI_SETSEL when there is a rectangular selection left
	the additional selections selected.
	<a href="https://sourceforge.net/tracker/?func=detail&atid=102439&aid=2947064&group_id=2439">Bug #2947064.</a>
	</li>
	<li>
	Fixed macro recording bug where not all bytes in multi-byte character insertions were reported through
	SCI_REPLACESEL.
	</li>
	<li>
	Fixed SciTE bug where using Ctrl+Enter followed by Ctrl+Space produced an autocompletion list
	with only a single line containing all the identifiers.
	</li>
	<li>
	Fixed SciTE on GTK+ bug where running a tool made the user interface completely unresponsive.
	</li>
	<li>
	Fixed SciTE on Windows Copy to RTF bug.
	<a href="https://sourceforge.net/tracker/?func=detail&atid=102439&aid=2108574&group_id=2439">Bug #2108574.</a>
	</li>
    </ul>
    <h3>
       <a href="https://prdownloads.sourceforge.net/scintilla/scite202.zip?download">Release 2.02</a>
    </h3>
    <ul>
	<li>
	Released on 25 January 2010.
	</li>
	<li>
	Markdown lexer added.
	<a href="https://sourceforge.net/tracker/?func=detail&atid=352439&aid=2844081&group_id=2439">Feature #2844081.</a>
	</li>
	<li>
	On GTK+, include code that understands the ranges of lead bytes for code pages 932, 936, and 950
	so that most Chinese and Japanese text can be used on systems that are not set to the corresponding locale.
	</li>
	<li>
	Allow changing the size of dots in visible whitespace using SCI_SETWHITESPACESIZE.
	<a href="https://sourceforge.net/tracker/?func=detail&atid=352439&aid=2839427&group_id=2439">Feature #2839427.</a>
	</li>
	<li>
	Additional carets can be hidden with SCI_SETADDITIONALCARETSVISIBLE.
	</li>
	<li>
	Can choose anti-aliased, non-anti-aliased or lcd-optimized text using SCI_SETFONTQUALITY.
	</li>
	<li>
	Retrieve the current selected text in the autocompletion list with SCI_AUTOCGETCURRENTTEXT.
	</li>
	<li>
	Retrieve the name of the current lexer with SCI_GETLEXERLANGUAGE.
	</li>
	<li>
	Progress 4GL lexer improves handling of comments in preprocessor declaration.
	<a href="https://sourceforge.net/tracker/?func=detail&atid=352439&aid=2902206&group_id=2439">Feature #2902206.</a>
	</li>
	<li>
	HTML lexer extended to handle Mako template language.
	</li>
	<li>
	SQL folder extended for SQL Anywhere "EXISTS" and "ENDIF" keywords.
	<a href="https://sourceforge.net/tracker/?func=detail&atid=352439&aid=2887524&group_id=2439">Feature #2887524.</a>
	</li>
	<li>
	SciTE adds APIPath and AbbrevPath variables.
	</li>
	<li>
	SciTE on GTK+ uses pipes instead of temporary files for running tools. This should be more secure.
	</li>
	<li>
	Fixed crash when calling SCI_STYLEGETFONT for a style which does not have a font set.
	<a href="https://sourceforge.net/tracker/?func=detail&atid=102439&aid=2857425&group_id=2439">Bug #2857425.</a>
	</li>
	<li>
	Fixed crash caused by not having sufficient styles allocated after choosing a lexer.
	<a href="https://sourceforge.net/tracker/?func=detail&atid=102439&aid=2881279&group_id=2439">Bug #2881279.</a>
	</li>
	<li>
	Fixed crash in SciTE using autocomplete word when word characters includes space.
	<a href="https://sourceforge.net/tracker/?func=detail&atid=102439&aid=2840141&group_id=2439">Bug #2840141.</a>
	</li>
	<li>
	Fixed bug with handling upper-case file extensions SciTE on GTK+.
	</li>
	<li>
	Fixed SciTE loading files from sessions with folded folds where it would not
	be scrolled to the correct location.
	<a href="https://sourceforge.net/tracker/?func=detail&atid=102439&aid=2882775&group_id=2439">Bug #2882775.</a>
	</li>
	<li>
	Fixed SciTE loading files from sessions when file no longer exists.
	<a href="https://sourceforge.net/tracker/?func=detail&atid=102439&aid=2883437&group_id=2439">Bug #2883437.</a>
	</li>
	<li>
	Fixed SciTE export to HTML using the wrong background colour.
	</li>
	<li>
	Fixed crash when adding an annotation and then adding a new line after the annotation.
	<a href="https://sourceforge.net/tracker/?func=detail&atid=102439&aid=2929708&group_id=2439">Bug #2929708.</a>
	</li>
	<li>
	Fixed crash in SciTE setting a property to nil from Lua.
	</li>
	<li>
	SCI_GETSELTEXT fixed to return correct length.
	<a href="https://sourceforge.net/tracker/?func=detail&atid=102439&aid=2929441&group_id=2439">Bug #2929441.</a>
	</li>
	<li>
	Fixed text positioning problems with selection in some circumstances.
	</li>
	<li>
	Fixed text positioning problems with ligatures on GTK+.
	</li>
	<li>
	Fixed problem pasting into rectangular selection with caret at bottom caused text to go from the caret down
	rather than replacing the selection.
	</li>
	<li>
	Fixed problem replacing in a rectangular selection where only the final line was changed.
	</li>
	<li>
	Fixed inability to select a rectangular area using Alt+Shift+Click at both corners.
	<a href="https://sourceforge.net/tracker/?func=detail&atid=102439&aid=2899746&group_id=2439">Bug #2899746.</a>
	</li>
	<li>
	Fixed problem moving to start/end of a rectangular selection with left/right key.
	<a href="https://sourceforge.net/tracker/?func=detail&atid=102439&aid=2871358&group_id=2439">Bug #2871358.</a>
	</li>
	<li>
	Fixed problem with Select All when there's a rectangular selection.
	<a href="https://sourceforge.net/tracker/?func=detail&atid=102439&aid=2930488&group_id=2439">Bug #2930488.</a>
	</li>
	<li>
	Fixed SCI_LINEDUPLICATE on a rectangular selection to not produce multiple discontinuous selections.
	</li>
	<li>
	Virtual space removed when performing delete word left or delete line left.
	Virtual space converted to real space for delete word right.
	Preserve virtual space when pressing Delete key.
	<a href="https://sourceforge.net/tracker/?func=detail&atid=102439&aid=2882566&group_id=2439">Bug #2882566.</a>
	</li>
	<li>
	Fixed problem where Shift+Alt+Down did not move through wrapped lines.
	<a href="https://sourceforge.net/tracker/?func=detail&atid=102439&aid=2871749&group_id=2439">Bug #2871749.</a>
	</li>
	<li>
	Fixed incorrect background colour when using coloured lines with virtual space.
	<a href="https://sourceforge.net/tracker/?func=detail&atid=102439&aid=2914691&group_id=2439">Bug #2914691.</a>
	</li>
	<li>
	Fixed failure to display wrap symbol for SC_WRAPVISUALFLAGLOC_END_BY_TEXT.
	<a href="https://sourceforge.net/tracker/?func=detail&atid=102439&aid=2936108&group_id=2439">Bug #2936108.</a>
	</li>
	<li>
	Fixed blank background colour with EOLFilled style on last line.
	<a href="https://sourceforge.net/tracker/?func=detail&atid=102439&aid=2890105&group_id=2439">Bug #2890105.</a>
	</li>
	<li>
	Fixed problem in VB lexer with keyword at end of file.
	<a href="https://sourceforge.net/tracker/?func=detail&atid=102439&aid=2901239&group_id=2439">Bug #2901239.</a>
	</li>
	<li>
	Fixed SciTE bug where double clicking on a tab closed the file.
	</li>
	<li>
	Fixed SciTE brace matching commands to only work when the caret is next to the brace, not when
	it is in virtual space.
	<a href="https://sourceforge.net/tracker/?func=detail&atid=102439&aid=2885560&group_id=2439">Bug #2885560.</a>
	</li>
	<li>
	Fixed SciTE on Windows Vista to access files in the Program Files directory rather than allow Windows
	to virtualize access.
	<a href="https://sourceforge.net/tracker/?func=detail&atid=102439&aid=2916685&group_id=2439">Bug #2916685.</a>
	</li>
	<li>
	Fixed NSIS folder to handle keywords that start with '!'.
	<a href="https://sourceforge.net/tracker/?func=detail&atid=102439&aid=2872157&group_id=2439">Bug #2872157.</a>
	</li>
	<li>
	Changed linkage of Scintilla_LinkLexers to "C" so that it can be used by clients written in C.
	<a href="https://sourceforge.net/tracker/?func=detail&atid=102439&aid=2844718&group_id=2439">Bug #2844718.</a>
	</li>
    </ul>
    <h3>
       <a href="https://prdownloads.sourceforge.net/scintilla/scite201.zip?download">Release 2.01</a>
    </h3>
    <ul>
	<li>
	Released on 19 August 2009.
	</li>
	<li>
	Fix to positioning rectangular paste when viewing line ends.
	</li>
	<li>
	Don't insert new lines and indentation for line ends at end of rectangular paste.
	</li>
	<li>
	When not in additional selection typing mode, cutting a rectangular selection removes all of the selected text.
	</li>
	<li>
	Rectangular selections are copied to the clipboard in document order, not in the order of selection.
	</li>
	<li>
	SCI_SETCURRENTPOS and SCI_SETANCHOR work in rectangular mode.
	</li>
	<li>
	On GTK+, drag and drop to a later position in the document now drops at the position.
	</li>
	<li>
	Fix bug where missing property did not use default value.
	</li>
    </ul>
    <h3>
       <a href="https://prdownloads.sourceforge.net/scintilla/scite200.zip?download">Release 2.0</a>
    </h3>
    <ul>
	<li>
	Released on 11 August 2009.
	</li>
	<li>
	Multiple pieces of text can be selected simultaneously by holding control while dragging the mouse.
	Typing, backspace and delete may affect all selections together.
	</li>
	<li>
	Virtual space allows selecting beyond the last character on a line.
	</li>
	<li>
	SciTE on GTK+ path bar is now optional and defaults to off.
	</li>
	<li>
	MagikSF lexer recognizes numbers correctly.
	</li>
	<li>
	Folding of Python comments and blank lines improved. <a href="https://sourceforge.net/tracker/?func=detail&atid=102439&aid=210240&group_id=2439">Bug #210240.</a>
	</li>
	<li>
	Bug fixed where background colour of last character in document leaked past that character.
	</li>
	<li>
	Crash fixed when adding marker beyond last line in document. <a href="https://sourceforge.net/tracker/?func=detail&atid=102439&aid=2830307&group_id=2439">Bug #2830307.</a>
	</li>
	<li>
	Resource leak fixed in SciTE for Windows when printing fails. <a href="https://sourceforge.net/tracker/?func=detail&atid=102439&aid=2816524&group_id=2439">Bug #2816524.</a>
	</li>
	<li>
	Bug fixed on Windows where the system caret was destroyed during destruction when another window
	was using the system caret. <a href="https://sourceforge.net/tracker/?func=detail&atid=102439&aid=2830223&group_id=2439">Bug #2830223.</a>
	</li>
	<li>
	Bug fixed where indentation guides were drawn over text when the indentation used a style with a different
	space width to the default style.
	</li>
	<li>
	SciTE bug fixed where box comment added a bare line feed rather than the chosen line end. <a href="https://sourceforge.net/tracker/?func=detail&atid=102439&aid=2818104&group_id=2439">Bug #2818104.</a>
	</li>
	<li>
	Reverted fix that led to wrapping whole document when displaying the first line of the document.
	</li>
	<li>
	Export to LaTeX in SciTE fixed to work in more cases and not use as much space. <a href="https://sourceforge.net/tracker/?func=detail&atid=102439&aid=1286548&group_id=2439">Bug #1286548.</a>
	</li>
	<li>
	Bug fixed where EN_CHANGE notification was sent when performing a paste operation in a
	read-only document. <a href="https://sourceforge.net/tracker/?func=detail&atid=102439&aid=2825485&group_id=2439">Bug #2825485.</a>
	</li>
	<li>
	Refactored code so that Scintilla exposes less of its internal implementation and uses the C++ standard
	library for some basic collections. Projects that linked to Scintilla's SString or PropSet classes
	should copy this code from a previous version of Scintilla or from SciTE.
	</li>
    </ul>
    <h3>
       <a href="https://prdownloads.sourceforge.net/scintilla/scite179.zip?download">Release 1.79</a>
    </h3>
    <ul>
	<li>
	Released on 1 July 2009.
	</li>
	<li>
	Memory exhaustion and other exceptions handled by placing an error value into the
	status property rather than crashing.
	Scintilla now builds with exception handling enabled and requires exception handling to be enabled. <br />
	This is a major change and application developers should consider how they will deal with Scintilla exhausting
	memory since Scintilla may not be in a stable state.
	</li>
	<li>
	Deprecated APIs removed. The symbols removed are:
	<ul>
 <li>SCI_SETCARETPOLICY</li>
<li> CARET_CENTER</li>
<li> CARET_XEVEN</li>
<li> CARET_XJUMPS</li>
<li> SC_FOLDFLAG_BOX</li>
<li> SC_FOLDLEVELBOXHEADERFLAG</li>
<li> SC_FOLDLEVELBOXFOOTERFLAG</li>
<li> SC_FOLDLEVELCONTRACTED</li>
<li> SC_FOLDLEVELUNINDENT</li>
<li> SCN_POSCHANGED</li>
<li> SCN_CHECKBRACE</li>
<li> SCLEX_ASP</li>
<li> SCLEX_PHP</li>
</ul>
	</li>
	<li>
	Cocoa platform added.
	</li>
	<li>
	Names of struct types in Scintilla.h now start with "Sci_" to avoid possible clashes with platform
	definitions. Currently, the old names still work but these will be phased out.
	</li>
	<li>
	When lines are wrapped, subsequent lines may be indented to match the indent of the initial line,
	or one more indentation level. <a href="https://sourceforge.net/tracker/?func=detail&atid=352439&aid=2796119&group_id=2439">Feature #2796119.</a>
	</li>
	<li>
	APIs added for finding the character at a point rather than an inter-character position. <a href="https://sourceforge.net/tracker/?func=detail&atid=352439&aid=2646738&group_id=2439">Feature #2646738.</a>
	</li>
	<li>
	A new marker SC_MARK_BACKGROUND_UNDERLINE is drawn in the text area as an underline
	the full width of the window.
	</li>
	<li>
	Batch file lexer understands variables surrounded by '!'.
	</li>
	<li>
	CAML lexer also supports SML.
	</li>
	<li>
	D lexer handles string and numeric literals more accurately. <a href="https://sourceforge.net/tracker/?func=detail&atid=352439&aid=2793782&group_id=2439">Feature #2793782.</a>
	</li>
	<li>
	Forth lexer is now case-insensitive and better supports numbers like $hex and %binary. <a href="https://sourceforge.net/tracker/?func=detail&atid=352439&aid=2804894&group_id=2439">Feature #2804894.</a>
	</li>
	<li>
	Lisp lexer treats '[', ']', '{', and '}' as balanced delimiters which is common usage. <a href="https://sourceforge.net/tracker/?func=detail&atid=352439&aid=2794989&group_id=2439">Feature #2794989.</a>
	<br />
	It treats keyword argument names as being equivalent to symbols. <a href="https://sourceforge.net/tracker/?func=detail&atid=352439&aid=2794901&group_id=2439">Feature #2794901.</a>
	</li>
	<li>
	Pascal lexer bug fixed to prevent hang when 'interface' near beginning of file. <a href="https://sourceforge.net/tracker/?func=detail&atid=102439&aid=2802863&group_id=2439">Bug #2802863.</a>
	</li>
	<li>
	Perl lexer bug fixed where previous lexical states persisted causing "/" special case styling and
	subroutine prototype styling to not be correct. <a href="https://sourceforge.net/tracker/?func=detail&atid=102439&aid=2809168&group_id=2439">Bug #2809168.</a>
	</li>
	<li>
	XML lexer fixes bug where Unicode entities like '&amp;—' were broken into fragments. <a href="https://sourceforge.net/tracker/?func=detail&atid=102439&aid=2804760&group_id=2439">Bug #2804760.</a>
	</li>
	<li>
	SciTE on GTK+ enables scrolling the tab bar on recent versions of GTK+. <a href="https://sourceforge.net/tracker/?func=detail&atid=352439&aid=2061821&group_id=2439">Feature #2061821.</a>
	</li>
	<li>
	SciTE on Windows allows tab bar tabs to be reordered by drag and drop.
	</li>
	<li>
	Unit test script for Scintilla on Windows included with source code.
	</li>
	<li>
	User defined menu items are now localized when there is a matching translation.
	</li>
	<li>
	Width of icon column of autocompletion lists on GTK+ made more consistent.
	</li>
	<li>
	Bug with slicing UTF-8 text into character fragments when there is a sequence of 100 or more 3 byte characters. <a href="https://sourceforge.net/tracker/?func=detail&atid=102439&aid=2780566&group_id=2439">Bug #2780566.</a>
	</li>
	<li>
	Folding bugs introduced in 1.78 fixed. Some of the fix was generic and there was also a specific fix for C++.
	</li>
	<li>
	Bug fixed where a rectangular paste was not padding the line with sufficient spaces to align the pasted text.
	</li>
	<li>
	Bug fixed with showing all text on each line of multi-line annotations when styling the whole annotation using SCI_ANNOTATIONSETSTYLE. <a href="https://sourceforge.net/tracker/?func=detail&atid=102439&aid=2789430&group_id=2439">Bug #2789430.</a>
	</li>
    </ul>
    <h3>
       <a href="https://prdownloads.sourceforge.net/scintilla/scite178.zip?download">Release 1.78</a>
    </h3>
    <ul>
	<li>
	Released on 28 April 2009.
	</li>
	<li>
	Annotation lines may be added to each line.
	</li>
	<li>
	A text margin may be defined with different text on each line.
	</li>
	<li>
	Application actions may be added to the undo history.
	</li>
	<li>
	Can query the symbol defined for a marker.
	An available symbol added for applications to indicate that plugins may allocate a marker.
	</li>
	<li>
	Can increase the amount of font ascent and descent.
	</li>
	<li>
	COBOL lexer added. <a href="https://sourceforge.net/tracker/?func=detail&atid=352439&aid=2127406&group_id=2439">Feature #2127406.</a>
	</li>
	<li>
	Nimrod lexer added. <a href="https://sourceforge.net/tracker/?func=detail&atid=352439&aid=2642620&group_id=2439">Feature #2642620.</a>
	</li>
	<li>
	PowerPro lexer added. <a href="https://sourceforge.net/tracker/?func=detail&atid=352439&aid=2195308&group_id=2439">Feature #2195308.</a>
	</li>
	<li>
	SML lexer added. <a href="https://sourceforge.net/tracker/?func=detail&atid=352439&aid=2710950&group_id=2439">Feature #2710950.</a>
	</li>
	<li>
	SORCUS Installation file lexer added. <a href="https://sourceforge.net/tracker/?func=detail&atid=352439&aid=2343375&group_id=2439">Feature #2343375.</a>
	</li>
	<li>
	TACL lexer added. <a href="https://sourceforge.net/tracker/?func=detail&atid=352439&aid=2127406&group_id=2439">Feature #2127406.</a>
	</li>
	<li>
	TAL lexer added. <a href="https://sourceforge.net/tracker/?func=detail&atid=352439&aid=2127406&group_id=2439">Feature #2127406.</a>
	</li>
	<li>
	Rewritten Pascal lexer with improved folding and other fixes. <a href="https://sourceforge.net/tracker/?func=detail&atid=352439&aid=2190650&group_id=2439">Feature #2190650.</a>
	</li>
	<li>
	INDIC_ROUNDBOX translucency level can be modified. <a href="https://sourceforge.net/tracker/?func=detail&atid=352439&aid=2586290&group_id=2439">Feature #2586290.</a>
	</li>
	<li>
	C++ lexer treats angle brackets in #include directives as quotes when styling.within.preprocessor. <a href="https://sourceforge.net/tracker/?func=detail&atid=102439&aid=2551033&group_id=2439">Bug #2551033.</a>
	</li>
	<li>
	Inno Setup lexer is sensitive to whether within the [Code] section and handles comments better. <a href="https://sourceforge.net/tracker/?func=detail&atid=102439&aid=2552973&group_id=2439">Bug #2552973.</a>
	</li>
	<li>
	HTML lexer does not go into script mode when script tag is self-closing.
	</li>
	<li>
	HTML folder fixed where confused by comments when fold.html.preprocessor off. <a href="https://sourceforge.net/tracker/?func=detail&atid=102439&aid=2532774&group_id=2439">Bug #2532774.</a>
	</li>
	<li>
	Perl lexer fixes problem with string matching caused by line endings. <a href="https://sourceforge.net/tracker/?func=detail&atid=102439&aid=2648342&group_id=2439">Bug #2648342.</a>
	</li>
	<li>
	Progress lexer fixes problem with "last-event:function" phrase. <a href="https://sourceforge.net/tracker/?func=detail&atid=102439&aid=2483619&group_id=2439">Bug #2483619.</a>
	</li>
	<li>
	Properties file lexer extended to handle RFC2822 text when lexer.props.allow.initial.spaces on.
	</li>
	<li>
	Python lexer adds options for Python 3 and Cython.
	</li>
	<li>
	Shell lexer fixes heredoc problem caused by line endings. <a href="https://sourceforge.net/tracker/?func=detail&atid=102439&aid=2635257&group_id=2439">Bug #2635257.</a>
	</li>
	<li>
	TeX lexer handles comment at end of line correctly. <a href="https://sourceforge.net/tracker/?func=detail&atid=102439&aid=2698766&group_id=2439">Bug #2698766.</a>
	</li>
	<li>
	SciTE retains selection range when performing a replace selection command. <a href="https://sourceforge.net/tracker/?func=detail&atid=352439&aid=2339160&group_id=2439">Feature #2339160.</a>
	</li>
	<li>
	SciTE definition of word characters fixed to match documentation. <a href="https://sourceforge.net/tracker/?func=detail&atid=102439&aid=2464531&group_id=2439">Bug #2464531.</a>
	</li>
	<li>
	SciTE on GTK+ performing Search or Replace when dialog already shown now brings dialog to foreground.
	<a href="https://sourceforge.net/tracker/?func=detail&atid=102439&aid=2634224&group_id=2439">Bug #2634224.</a>
	</li>
	<li>
	Fixed encoding bug with calltips on GTK+.
	</li>
	<li>
	Block caret drawn in correct place on wrapped lines. <a href="https://sourceforge.net/tracker/?func=detail&atid=102439&aid=2126144&group_id=2439">Bug #2126144.</a>
	</li>
	<li>
	Compilation for 64 bit Windows works using MinGW. <a href="https://sourceforge.net/tracker/?func=detail&atid=102439&aid=2515578&group_id=2439">Bug #2515578.</a>
	</li>
	<li>
	Incorrect memory freeing fixed on OS X.
	<a href="https://sourceforge.net/tracker/?func=detail&atid=102439&aid=2354098&group_id=2439">Bug #2354098</a>,
	<a href="https://sourceforge.net/tracker/?func=detail&atid=102439&aid=2671749&group_id=2439">Bug #2671749.</a>
	</li>
	<li>
	SciTE on GTK+ crash fixed on startup when child process exits before initialization complete.
	<a href="https://sourceforge.net/tracker/?func=detail&atid=102439&aid=2716987&group_id=2439">Bug #2716987.</a>
	</li>
	<li>
	Crash fixed when AutoCompleteGetCurrent called with no active autocompletion.
	</li>
	<li>
	Flickering diminished when pressing Tab. <a href="https://sourceforge.net/tracker/?func=detail&atid=102439&aid=2723006&group_id=2439">Bug #2723006.</a>
	</li>
	<li>
	Namespace compilation issues with GTK+ on OS X fixed.
	</li>
	<li>
	Increased maximum length of SciTE's Language menu on GTK+ to 100 items. <a href="https://sourceforge.net/tracker/?func=detail&atid=102439&aid=2528241&group_id=2439">Bug #2528241.</a>
	</li>
	<li>
	Fixed incorrect Python lexing for multi-line continued strings. <a href="https://sourceforge.net/tracker/?func=detail&atid=102439&aid=2450963&group_id=2439">Bug #2450963.</a>
	</li>
    </ul>
    <h3>
       <a href="https://prdownloads.sourceforge.net/scintilla/scite177.zip?download">Release 1.77</a>
    </h3>
    <ul>
	<li>
	Released on 18 October 2008.
	</li>
	<li>
	Direct temporary access to Scintilla's text buffer to allow simple efficient interfacing
	to libraries like regular expression libraries.
	</li>
	<li>
	Scintilla on Windows can interpret keys as Unicode even when a narrow character
	window with SCI_SETKEYSUNICODE.
	</li>
	<li>
	Notification sent when autocompletion cancelled.
	</li>
	<li>
	MySQL lexer added.
	</li>
	<li>
	Lexer for gettext .po files added.
	</li>
	<li>
	Abaqus lexer handles program structure more correctly.
	</li>
	<li>
	Assembler lexer works with non-ASCII text.
	</li>
	<li>
	C++ lexer allows mixed case doc comment tags.
	</li>
	<li>
	CSS lexer updated and works with non-ASCII.
	</li>
	<li>
	Diff lexer adds style for changed lines, handles subversion diffs better and
	fixes styling and folding for lines containing chunk dividers ("---").
	</li>
	<li>
	FORTRAN lexer accepts more styles of compiler directive.
	</li>
	<li>
	Haskell lexer allows hexadecimal literals.
	</li>
	<li>
	HTML lexer improves PHP and JavaScript folding.
	PHP heredocs, nowdocs, strings and comments processed more accurately.
	Internet Explorer's non-standard &gt;comment&lt; tag supported.
	Script recognition in XML can be controlled with lexer.xml.allow.scripts property.
	</li>
	<li>
	Lua lexer styles last character correctly.
	</li>
	<li>
	Perl lexer update.
	</li>
	<li>
	Comment folding implemented for Ruby.
	</li>
	<li>
	Better TeX folding.
	</li>
	<li>
	Verilog lexer updated.
	</li>
	<li>
	Windows Batch file lexer handles %~ and %*.
	</li>
	<li>
	YAML lexer allows non-ASCII text.
	</li>
	<li>
	SciTE on GTK+ implements "Replace in Buffers" in advanced mode.
	</li>
	<li>
	The extender OnBeforeSave method can override the default file saving behaviour by retuning true.
	</li>
	<li>
	Window position and recent files list may be saved into the session file.
	</li>
	<li>
	Right button press outside the selection moves the caret.
	</li>
	<li>
	SciTE load.on.activate works when closing a document reveals a changed document.
	</li>
	<li>
	SciTE bug fixed where eol.mode not used for initial buffer.
	</li>
	<li>
	SciTE bug fixed where a file could be saved as the same name as another
	buffer leading to confusing behaviour.
	</li>
	<li>
	Fixed display bug for long lines in same style on Windows.
	</li>
	<li>
	Fixed SciTE crash when finding matching preprocessor command used on some files.
	</li>
	<li>
	Drawing performance improved for files with many blank lines.
	</li>
	<li>
	Folding bugs fixed where changing program text produced a decrease in fold level on a fold header line.
	</li>
	<li>
	Clearing document style now clears all indicators.
	</li>
	<li>
	SciTE's embedded Lua updated to 5.1.4.
	</li>
	<li>
	SciTE will compile with versions of GTK+ before 2.8 again.
	</li>
	<li>
	SciTE on GTK+ bug fixed where multiple files not opened.
	</li>
	<li>
	Bug fixed with SCI_VCHOMEWRAP and SCI_VCHOMEWRAPEXTEND on white last line.
	</li>
	<li>
	Regular expression bug fixed where "^[^(]+$" matched empty lines.
	</li>
    </ul>
    <h3>
       <a href="https://prdownloads.sourceforge.net/scintilla/scite176.zip?download">Release 1.76</a>
    </h3>
    <ul>
	<li>
	Released on 16 March 2008.
	</li>
	<li>
	Support for PowerShell.
	</li>
	<li>
	Lexer added for Magik.
	</li>
	<li>
	Director extension working on GTK+.
	</li>
	<li>
	Director extension may set focus to SciTE through "focus:" message on GTK+.
	</li>
	<li>
	C++ folder handles final line better in some cases.
	</li>
	<li>
	SCI_COPYALLOWLINE added which is similar to SCI_COPY except that if the selection is empty then
	the line holding the caret is copied. On Windows an extra clipboard format allows pasting this as a whole
	line before the current selection. This behaviour is compatible with Visual Studio.
	</li>
	<li>
	On Windows, the horizontal scroll bar can handle wider files.
	</li>
	<li>
	On Windows, a system palette leak was fixed. Should not affect many as palette mode is rarely used.
	</li>
	<li>
	Install command on GTK+ no longer tries to set explicit owner.
	</li>
	<li>
	Perl lexer handles defined-or operator "//".
	</li>
	<li>
	Octave lexer fixes "!=" operator.
	</li>
	<li>
	Optimized selection change drawing to not redraw as much when not needed.
	</li>
	<li>
	SciTE on GTK+ no longer echoes Lua commands so is same as on Windows.
	</li>
	<li>
	Automatic vertical scrolling limited to one line at a time so is not too fast.
	</li>
	<li>
	Crash fixed when line states set beyond end of line states. This occurred when lexers did not
	set a line state for each line.
	</li>
	<li>
	Crash in SciTE on Windows fixed when search for 513 character string fails.
	</li>
	<li>
	SciTE disables translucent features on Windows 9x due to crashes reported when using translucency.
	</li>
	<li>
	Bug fixed where whitespace background was not seen on wrapped lines.
	</li>
    </ul>
    <h3>
       <a href="https://prdownloads.sourceforge.net/scintilla/scite175.zip?download">Release 1.75</a>
    </h3>
    <ul>
	<li>
	Released on 22 November 2007.
	</li>
	<li>
	Some WordList and PropSet functionality moved from Scintilla to SciTE.
	Projects that link to Scintilla's code for these classes may need to copy
	code from SciTE.
	</li>
	<li>
	Borland C++ can no longer build Scintilla.
	</li>
	<li>
	Invalid bytes in UTF-8 mode are displayed as hex blobs. This also prevents crashes due to
	passing invalid UTF-8 to platform calls.
	</li>
	<li>
	Indentation guides enhanced to be visible on completely empty lines when possible.
	</li>
	<li>
	The horizontal scroll bar may grow to match the widest line displayed.
	</li>
	<li>
	Allow autocomplete pop ups to appear outside client rectangle in some cases.
	</li>
	<li>
	When line state changed, SC_MOD_CHANGELINESTATE modification notification sent and
	margin redrawn.
	</li>
	<li>
	SciTE scripts can access the menu command values IDM_*.
	</li>
	<li>
	SciTE's statement.end property has been implemented again.
	</li>
	<li>
	SciTE shows paths and matches in different styles for Find In Files.
	</li>
	<li>
	Incremental search in SciTE for Windows is modeless to make it easier to exit.
	</li>
	<li>
	Folding performance improved.
	</li>
	<li>
	SciTE for GTK+ now includes a Browse button in the Find In Files dialog.
	</li>
	<li>
	On Windows versions that support Unicode well, Scintilla is a wide character window
	which allows input for some less common languages like Armenian, Devanagari,
	Tamil, and Georgian. To fully benefit, applications should use wide character calls.
	</li>
	<li>
	Lua function names are exported from SciTE to allow some extension libraries to work.
	</li>
	<li>
	Lexers added for Abaqus, Ansys APDL, Asymptote, and R.
	</li>
	<li>
	SCI_DELWORDRIGHTEND added for closer compatibility with GTK+ entry widget.
	</li>
	<li>
	The styling buffer may now use all 8 bits in each byte for lexical states with 0 bits for indicators.
	</li>
	<li>
	Multiple characters may be set for SciTE's calltip.&lt;lexer&gt;.parameters.start property.
	</li>
	<li>
	Bash lexer handles octal literals.
	</li>
	<li>
	C++/JavaScript lexer recognizes regex literals in more situations.
	</li>
	<li>
	Haskell lexer fixed for quoted strings.
	</li>
	<li>
	HTML/XML lexer does not notice XML indicator if there is
	non-whitespace between the "&lt;?" and "XML".
	ASP problem fixed where &lt;/ is used inside a comment.
	</li>
	<li>
	Error messages from Lua 5.1 are recognized.
	</li>
	<li>
	Folding implemented for Metapost.
	</li>
	<li>
	Perl lexer enhanced for handling minus-prefixed barewords,
	underscores in numeric literals and vector/version strings,
	^D and ^Z similar to __END__,
	subroutine prototypes as a new lexical class,
	formats and format blocks as new lexical classes, and
	'/' suffixed keywords and barewords.
	</li>
	<li>
	Python lexer styles all of a decorator in the decorator style rather than just the name.
	</li>
	<li>
	YAML lexer styles colons as operators.
	</li>
	<li>
	Fixed SciTE bug where undo would group together multiple separate modifications.
	</li>
	<li>
	Bug fixed where setting background colour of calltip failed.
	</li>
	<li>
	SciTE allows wildcard suffixes for file pattern based properties.
	</li>
	<li>
	SciTE on GTK+ bug fixed where user not prompted to save untitled buffer.
	</li>
	<li>
	SciTE bug fixed where property values from one file were not seen by lower priority files.
	</li>
	<li>
	Bug fixed when showing selection with a foreground colour change which highlighted
	an incorrect range in some positions.
	</li>
	<li>
	Cut now invokes SCN_MODIFYATTEMPTRO notification.
	</li>
	<li>
	Bug fixed where caret not shown at beginning of wrapped lines.
	Caret made visible in some cases after wrapping and scroll bar updated after wrapping.
	</li>
	<li>
	Modern indicators now work on wrapped lines.
	</li>
	<li>
	Some crashes fixed for 64-bit GTK+.
	</li>
	<li>
	On GTK+ clipboard features improved for VMWare tools copy and paste.
	SciTE exports the clipboard more consistently on shut down.
	</li>
    </ul>
    <h3>
       <a href="https://prdownloads.sourceforge.net/scintilla/scite174.zip?download">Release 1.74</a>
    </h3>
    <ul>
	<li>
	Released on 18 June 2007.
	</li>
	<li>
	OS X support.
	</li>
	<li>
	Indicators changed to be a separate data structure allowing more indicators. Storing indicators in high bits
	of styling bytes is deprecated and will be removed in the next version.
	</li>
	<li>
	Unicode support extended to all Unicode characters not just the Basic Multilingual Plane.
	</li>
	<li>
	Performance improved on wide lines by breaking long runs in a single style into shorter segments.
	</li>
	<li>
	Performance improved by caching layout of short text segments.
	</li>
	<li>
	SciTE includes Lua 5.1.
	</li>
	<li>
	Caret may be displayed as a block.
	</li>
	<li>
	Lexer added for GAP.
	</li>
	<li>
	Lexer added for PL/M.
	</li>
	<li>
	Lexer added for Progress.
	</li>
	<li>
	SciTE session files have changed format to be like other SciTE .properties files
	and now use the extension .session.
	Bookmarks and folds may optionally be saved in session files.
	Session files created with previous versions of SciTE will not load into this version.
	</li>
	<li>
	SciTE's extension and scripting interfaces add OnKey, OnDwellStart, and OnClose methods.
	</li>
	<li>
	On GTK+, copying to the clipboard does not include the text/urilist type since this caused problems when
	pasting into Open Office.
	</li>
	<li>
	On GTK+, Scintilla defaults caret blink rate to platform preference.
	</li>
	<li>
	Dragging does not start until the mouse has been dragged a certain amount.
	This stops spurious drags when just clicking inside the selection.
	</li>
	<li>
	Bug fixed where brace highlight not shown when caret line background set.
	</li>
	<li>
	Bug fixed in Ruby lexer where out of bounds access could occur.
	</li>
	<li>
	Bug fixed in XML folding where tags were not being folded because they are singletons in HTML.
	</li>
	<li>
	Bug fixed when many font names used.
	</li>
	<li>
	Layout bug fixed on GTK+ where fonts have ligatures available.
	</li>
	<li>
	Bug fixed with SCI_LINETRANSPOSE on a blank line.
	</li>
	<li>
	SciTE hang fixed when using UNC path with directory properties feature.
	</li>
	<li>
	Bug on Windows fixed by examining dropped text for Unicode even in non-Unicode mode so it
	can work when source only provides Unicode or when using an encoding different from the
	system default.
	</li>
	<li>
	SciTE bug on GTK+ fixed where Stop Executing did not work when more than a single process started.
	</li>
	<li>
	SciTE bug on GTK+ fixed where mouse wheel was not switching between buffers.
	</li>
	<li>
	Minor line end fix to PostScript lexer.
	</li>
    </ul>
    <h3>
       <a href="https://prdownloads.sourceforge.net/scintilla/scite173.zip?download">Release 1.73</a>
    </h3>
    <ul>
	<li>
	Released on 31 March 2007.
	</li>
	<li>
	SciTE adds a Directory properties file to configure behaviour for files in a directory and its subdirectories.
	</li>
	<li>
	Style changes may be made during text modification events.
	</li>
	<li>
	Regular expressions recognize \d, \D, \s, \S, \w, \W, and \xHH.
	</li>
	<li>
	Support for cmake language added.
	</li>
	<li>
	More Scintilla properties can be queried.
	</li>
	<li>
	Edge line drawn under text.
	</li>
	<li>
	A savesession command added to SciTE director interface.
	</li>
	<li>
	SciTE File | Encoding menu item names changed to be less confusing.
	</li>
	<li>
	SciTE on GTK+ dialog buttons reordered to follow guidelines.
	</li>
	<li>
	SciTE on GTK+ removed GTK+ 1.x compatible file dialog code.
	</li>
	<li>
	SciTE on GTK+ recognizes key names KeypadMultiply and KeypadDivide.
	</li>
	<li>
	Background colour of line wrapping visual flag changed to STYLE_DEFAULT.
	</li>
	<li>
	Makefile lexing enhanced for ':=' operator and when lines start with tab.
	</li>
	<li>
	TADS3 lexer and folder improved.
	</li>
	<li>
	SCN_DOUBLECLICK notification may set SCI_SHIFT, SCI_CTRL, and SCI_ALT flags on modifiers field.
	</li>
	<li>
	Slow folding of large constructs in Python fixed.
	</li>
	<li>
	MSSQL folding fixed to be case-insensitive and fold at more keywords.
	</li>
	<li>
	SciTE's brace matching works better for HTML.
	</li>
	<li>
	Determining API list items checks for specified parameters start character before default '('.
	</li>
	<li>
	Hang fixed in HTML lexer.
	</li>
	<li>
	Bug fixed in with LineTranspose command where markers could move to different line.
	</li>
	<li>
	Memory released when buffer completely emptied.
	</li>
	<li>
	If translucency not available on Windows, draw rectangular outline instead.
	</li>
	<li>
	Bash lexer handles "-x" in "--x-includes..." better.
	</li>
	<li>
	AutoIt3 lexer fixes string followed by '+'.
	</li>
	<li>
	LinesJoin fixed where it stopped early due to not adjusting for inserted spaces..
	</li>
	<li>
	StutteredPageDown fixed when lines wrapped.
	</li>
	<li>
	FormatRange fixed to not double count line number width which could lead to a large space.
	</li>
	<li>
	SciTE Export As PDF and Latex commands fixed to format floating point numbers with '.' even in locales
	that use ','.
	</li>
	<li>
	SciTE bug fixed where File | New could produce buffer with contents of previous file when using read-only mode.
	</li>
	<li>
	SciTE retains current scroll position when switching buffers and fold.on.open set.
	</li>
	<li>
	SciTE crash fixed where '*' used to invoke parameters dialog.
	</li>
	<li>
	SciTE bugs when writing large UCS-2 files fixed.
	</li>
	<li>
	Bug fixed when scrolling inside a SCN_PAINTED event by invalidating window
	rather than trying to perform synchronous painting.
	</li>
	<li>
	SciTE for GTK+ View | Full Screen works on recent versions of GTK+.
	</li>
	<li>
	SciTE for Windows enables and disables toolbar commands correctly.
	</li>
    </ul>
    <h3>
       <a href="https://prdownloads.sourceforge.net/scintilla/scite172.zip?download">Release 1.72</a>
    </h3>
    <ul>
	<li>
	Released on 15 January 2007.
	</li>
	<li>
	Performance of per-line data improved.
	</li>
	<li>
	SC_STARTACTION flag set on the first modification notification in an undo
	transaction to help synchronize the container's undo stack with Scintilla's.
	</li>
	<li>
	On GTK+ drag and drop defaults to move rather than copy.
	</li>
	<li>
	Scintilla supports extending appearance of selection to right hand margin.
	</li>
	<li>
	Incremental search available on GTK+.
	</li>
	<li>
	SciTE Indentation Settings dialog available on GTK+ and adds a "Convert" button.
	</li>
	<li>
	Find in Files can optionally ignore binary files or directories that start with ".".
	</li>
	<li>
	Lexer added for "D" language.
	</li>
	<li>
	Export as HTML shows folding with underline lines and +/- symbols.
	</li>
	<li>
	Ruby lexer interprets interpolated strings as expressions.
	</li>
	<li>
	Lua lexer fixes some cases of numeric literals.
	</li>
	<li>
	C++ folder fixes bug with "@" in doc comments.
	</li>
	<li>
	NSIS folder handles !if and related commands.
	</li>
	<li>
	Inno setup lexer adds styling for single and double quoted strings.
	</li>
	<li>
	Matlab lexer handles backslashes in string literals correctly.
	</li>
	<li>
	HTML lexer fixed to allow "?&gt;" in comments in Basic script.
	</li>
	<li>
	Added key codes for Windows key and Menu key.
	</li>
	<li>
	Lua script method scite.MenuCommand(x) performs a menu command.
	</li>
	<li>
	SciTE bug fixed with box comment command near start of file setting selection to end of file.
	</li>
	<li>
	SciTE on GTK+, fixed loop that occurred with automatic loading for an unreadable file.
	</li>
	<li>
	SciTE asks whether to save files when Windows shuts down.
	</li>
	<li>
	Save Session on Windows now defaults the extension to "ses".
	</li>
	<li>
	Bug fixed with single character keywords.
	</li>
	<li>
	Fixed infinite loop for SCI_GETCOLUMN for position beyond end of document.
	</li>
	<li>
	Fixed failure to accept typing on Solaris/GTK+ when using default ISO-8859-1 encoding.
	</li>
	<li>
	Fixed warning from Lua in SciTE when creating a new buffer when already have
	maximum number of buffers open.
	</li>
	<li>
	Crash fixed with "%%" at end of batch file.
	</li>
    </ul>
    <h3>
       <a href="https://prdownloads.sourceforge.net/scintilla/scite171.zip?download">Release 1.71</a>
    </h3>
    <ul>
	<li>
	Released on 21 August 2006.
	</li>
	<!--li>
	On GTK+ drag and drop defaults to move rather than copy.
	</li-->
	<li>
	Double click notification includes line and position.
	</li>
	<li>
	VB lexer bugs fixed for preprocessor directive below a comment or some other states and
	to use string not closed style back to the starting quote when there are internal doubled quotes.
	</li>
	<li>
	C++ lexer allows identifiers to contain '$' and non-ASCII characters such as UTF-8.
	The '$' character can be disallowed with lexer.cpp.allow.dollars=0.
	</li>
	<li>
	Perl lexer allows UTF-8 identifiers and has some other small improvements.
	</li>
	<li>
	SciTE's $(CurrentWord) uses word.characters.&lt;filepattern&gt; to define the word
	rather than a hardcoded list of word characters.
	</li>
	<li>
	SciTE Export as HTML adds encoding information for UTF-8 file and fixes DOCTYPE.
	</li>
	<li>
	SciTE session and .recent files default to the user properties directory rather than global
	properties directory.
	</li>
	<li>
	Left and right scroll events handled correctly on GTK+ and horizontal scroll bar has more sensible
	distances for page and arrow clicks.
	</li>
	<li>
	SciTE on GTK+ tab bar fixed to work on recent versions of GTK+.
	</li>
	<li>
	On GTK+, if the approximate character set conversion is unavailable, a second attempt is made
	without approximations. This may allow keyboard input and paste to work on older systems.
	</li>
	<li>
	SciTE on GTK+ can redefine the Insert key.
	</li>
	<li>
	SciTE scripting interface bug fixed where some string properties could not be changed.
	</li>
    </ul>
    <h3>
       <a href="https://prdownloads.sourceforge.net/scintilla/scite170.zip?download">Release 1.70</a>
    </h3>
    <ul>
	<li>
	Released on 20 June 2006.
	</li>
	<li>
	On GTK+, character set conversion is performed using an option that allows approximate conversions rather
	than failures when a character can not be converted. This may lead to similar characters being inserted or
	when no similar character is available a '?' may be inserted.
	</li>
	<li>
	On GTK+, the internationalized IM (Input Method) feature is used for all typed input for all character sets.
	</li>
	<li>
	Scintilla has new margin types SC_MARGIN_BACK and SC_MARGIN_FORE that use the default
	style's background and foreground colours (normally white and black) as the background to the margin.
	</li>
	<li>
	Scintilla/GTK+ allows file drops on Windows when drop is of type DROPFILES_DND
	as well as text/uri-list.
	</li>
	<li>
	Code page can only be set to one of the listed valid values.
	</li>
	<li>
	Text wrapping fixed for cases where insertion was not wide enough to trigger
	wrapping before being styled but was after styling.
	</li>
	<li>
	SciTE find marks are removed before printing or exporting to avoid producing incorrect styles.
	</li>
    </ul>
    <h3>
       <a href="https://prdownloads.sourceforge.net/scintilla/scite169.zip?download">Release 1.69</a>
    </h3>
    <ul>
	<li>
	Released on 29 May 2006.
	</li>
	<li>
	SciTE supports z-order based buffer switching on Ctrl+Tab.
	</li>
	<li>
	Translucent support for selection and whole line markers.
	</li>
	<li>
	SciTE may have per-language abbreviations files.
	</li>
	<li>
	Support for Spice language.
	</li>
	<li>
	On GTK+ autocompletion lists are optimized and use correct selection colours.
	</li>
	<li>
	On GTK+ the URI data type is preferred in drag and drop so that applications
	will see files dragged from the shell rather than dragging the text of the file name
	into the document.
	</li>
	<li>
	Increased number of margins to 5.
	</li>
	<li>
	Basic lexer allows include directive $include: "file name".
	</li>
	<li>
	SQL lexer no longer bases folding on indentation.
	</li>
	<li>
	Line ends are transformed when copied to clipboard on
	Windows/GTK+2 as well as Windows/GTK+ 1.
	</li>
	<li>
	Lexing code masks off the indicator bits on the start style before calling the lexer
	to avoid confusing the lexer when an application has used an indicator.
	</li>
	<li>
	SciTE savebefore:yes only saves the file when it has been changed.
	</li>
	<li>
	SciTE adds output.initial.hide setting to allow setting the size of the output pane
	without it showing initially.
	</li>
	<li>
	SciTE on Windows Go To dialog allows line number with more digits.
	</li>
	<li>
	Bug in HTML lexer fixed where a segment of PHP could switch scripting language
	based on earlier text on that line.
	</li>
	<li>
	Memory bug fixed when freeing regions on GTK+.
	Other minor bugs fixed on GTK+.
	</li>
	<li>
	Deprecated GTK+ calls in Scintilla replaced with current calls.
	</li>
	<li>
	Fixed a SciTE bug where closing the final buffer, if read-only, left the text present in an
	untitled buffer.
	</li>
	<li>
	Bug fixed in bash lexer that prevented folding.
	</li>
	<li>
	Crash fixed in bash lexer when backslash at end of file.
	</li>
	<li>
	Crash on recent releases of GTK+ 2.x avoided by changing default font from X
	core font to Pango font "!Sans".
	</li>
	<li>
	Fix for SciTE properties files where multiline properties continued over completely blank lines.
	</li>
	<li>
	Bug fixed in SciTE/GTK+ director interface where more data available than
	buffer size.
	</li>
	<li>
	Minor visual fixes to SciTE splitter on GTK+.
	</li>
    </ul>
    <h3>
       <a href="https://prdownloads.sourceforge.net/scintilla/scite168.zip?download">Release 1.68</a>
    </h3>
    <ul>
	<li>
	Released on 9 March 2006.
	</li>
	<li>
	Translucent drawing implemented for caret line and box indicators.
	</li>
	<li>
	Lexer specifically for TCL is much more accurate than reusing C++ lexer.
	</li>
	<li>
	Support for Inno Setup scripts.
	</li>
	<li>
	Support for Opal language.
	</li>
	<li>
	Calltips may use a new style, STYLE_CALLTIP which allows choosing a
	different font for calltips.
	</li>
	<li>
	Python lexer styles comments on decorators.
	</li>
	<li>
	HTML lexer refined handling of "?>" and "%>" within server
	side scripts.
	</li>
	<li>
	Batch file lexer improved.
	</li>
	<li>
	Eiffel lexer doesn't treat '.' as a name character.
	</li>
	<li>
	Lua lexer handles length operator, #, and hex literals.
	</li>
	<li>
	Properties file lexer has separate style for keys.
	</li>
	<li>
	PL/SQL folding improved.
	</li>
	<li>
	SciTE Replace dialog always searches in forwards direction.
	</li>
	<li>
	SciTE can detect language of file from initial #! line.
	</li>
	<li>
	SciTE on GTK+ supports output.scroll=2 setting.
	</li>
	<li>
	SciTE can perform an import a properties file from the command line.
	</li>
	<li>
	Set of word characters used for regular expression \&lt; and \&gt;.
	</li>
	<li>
	Bug fixed with SCI_COPYTEXT stopping too early.
	</li>
	<li>
	Bug fixed with splitting lines so that all lines are split.
	</li>
	<li>
	SciTE calls OnSwitchFile when closing one buffer causes a switch to another.
	</li>
	<li>
	SciTE bug fixed where properties were being reevaluated without good reason
	after running a macro.
	</li>
	<li>
	Crash fixed when clearing document with some lines contracted in word wrap mode.
	</li>
	<li>
	Palette expands as more entries are needed.
	</li>
	<li>
	SCI_POSITIONFROMPOINT returns more reasonable value when close to
	last text on a line.
	</li>
	<li>
	On Windows, long pieces of text may be drawn in segments if they fail to draw
	as a whole.
	</li>
	<li>
	Bug fixed with bad drawing when some visual changes made inside SCN_UPDATEUI
	notification.
	</li>
	<li>
	SciTE bug fixed with groupundo setting.
	</li>
    </ul>
    <h3>
       <a href="https://prdownloads.sourceforge.net/scintilla/scite167.zip?download">Release 1.67</a>
    </h3>
    <ul>
	<li>
	Released on 17 December 2005.
	</li>
	<li>
	Scintilla checks the paint region more accurately when seeing if an area is being
	repainted. Platform layer implementations may need to change for this to take
	effect. This fixes some drawing and styling bugs. Also optimized some parts of
	marker code to only redraw the line of the marker rather than whole of the margin.
	</li>
	<li>
	Quoted identifier style for SQL. SQL folding performed more simply.
	</li>
	<li>
	Ruby lexer improved to better handle here documents and non-ASCII
	characters.
	</li>
	<li>
	Lua lexer supports long string and block comment syntax from Lua 5.1.
	</li>
	<li>
	Bash lexer handles here documents better.
	</li>
	<li>
	JavaScript lexing recognizes regular expressions more accurately and includes flag
	characters in the regular expression style. This is both in JavaScript files and when
	JavaScript is embedded in HTML.
	</li>
	<li>
	Scintilla API provided to reveal how many style bits are needed for the
	current lexer.
	</li>
	<li>
	Selection duplicate added.
	</li>
	<li>
	Scintilla API for adding a set of markers to a line.
	</li>
	<li>
	DBCS encodings work on Windows 9x.
	</li>
	<li>
	Convention defined for property names to be used by lexers and folders
	so they can be automatically discovered and forwarded from containers.
	</li>
	<li>
	Default bookmark in SciTE changed to a blue sphere image.
	</li>
	<li>
	SciTE stores the time of last asking for a save separately for each buffer
	which fixes bugs with automatic reloading.
	</li>
	<li>
	On Windows, pasted text has line ends converted to current preference.
	GTK+ already did this.
	</li>
	<li>
	Kid template language better handled by HTML lexer by finishing ASP Python
	mode when a ?> is found.
	</li>
	<li>
	SciTE counts number of characters in a rectangular selection correctly.
	</li>
	<li>
	64-bit compatibility improved. One change that may affect user code is that
	the notification message header changed to include a pointer-sized id field
	to match the current Windows definition.
	</li>
	<li>
	Empty ranges can no longer be dragged.
	</li>
	<li>
	Crash fixed when calls made that use layout inside the painted notification.
	</li>
	<li>
	Bug fixed where Scintilla created pixmap buffers that were too large leading
	to failures when many instances used.
	</li>
	<li>
	SciTE sets the directory of a new file to the directory of the currently
	active file.
	</li>
	<li>
	SciTE allows choosing a code page for the output pane.
	</li>
	<li>
	SciTE HTML exporter no longer honours monospaced font setting.
	</li>
	<li>
	Line layout cache in page mode caches the line of the caret. An assertion is
	now used to ensure that the layout reentrancy problem that caused this
	is easier to find.
	</li>
	<li>
	Speed optimized for long lines and lines containing many control characters.
	</li>
	<li>
	Bug fixed in brace matching in DBCS files where byte inside character
	is same as brace.
	</li>
	<li>
	Indent command does not indent empty lines.
	</li>
	<li>
	SciTE bug fixed for commands that operate on files with empty extensions.
	</li>
	<li>
	SciTE bug fixed where monospaced option was copied for subsequently opened files.
	</li>
	<li>
	SciTE on Windows bug fixed in the display of a non-ASCII search string
	which can not be found.
	</li>
	<li>
	Bugs fixed with nested calls displaying a new calltip while one is already
	displayed.
	</li>
	<li>
	Bug fixed when styling PHP strings.
	</li>
	<li>
	Bug fixed when styling C++ continued preprocessor lines.
	</li>
	<li>
	SciTE bug fixed where opening file from recently used list reset choice of
	language.
	</li>
	<li>
	SciTE bug fixed when compiled with NO_EXTENSIONS and
	closing one file closes the application.
	</li>
	<li>
	SciTE crash fixed for error messages that look like Lua messages but aren't
	in the same order.
	</li>
	<li>
	Remaining fold box support deprecated. The symbols SC_FOLDLEVELBOXHEADERFLAG,
   SC_FOLDLEVELBOXFOOTERFLAG, SC_FOLDLEVELCONTRACTED,
   SC_FOLDLEVELUNINDENT, and SC_FOLDFLAG_BOX are deprecated.
	</li>
    </ul>
    <h3>
       <a href="https://prdownloads.sourceforge.net/scintilla/scite166.zip?download">Release 1.66</a>
    </h3>
    <ul>
	<li>
	Released on 26 August 2005.
	</li>
	<li>
	New, more ambitious Ruby lexer.
	</li>
	<li>
	SciTE Find in Files dialog has options for matching case and whole words which are
	enabled when the internal find command is used.
	</li>
	<li>
	SciTE output pane can display automatic completion after "$(" typed.
	An initial ">" on a line is ignored when Enter pressed.
	</li>
	<li>
	C++ lexer recognizes keywords within line doc comments. It continues styles over line
	end characters more consistently so that eolfilled style can be used for preprocessor lines
	and line comments.
	</li>
	<li>
	VB lexer improves handling of file numbers and date literals.
	</li>
	<li>
	Lua folder handles repeat until, nested comments and nested strings.
	</li>
	<li>
	POV lexer improves handling of comment lines.
	</li>
	<li>
	AU3 lexer and folder updated. COMOBJ style added.
	</li>
	<li>
	Bug fixed with text display on GTK+ with Pango 1.8.
	</li>
	<li>
	Caret painting avoided when not focused.
	</li>
	<li>
	SciTE on GTK+ handles file names used to reference properties as case-sensitive.
	</li>
	<li>
	SciTE on GTK+ Save As and Export commands set the file name field.
	On GTK+ the Export commands modify the file name in the same way as on Windows.
	</li>
	<li>
	Fixed SciTE problem where confirmation was not displaying when closing a file where all
	contents had been deleted.
	</li>
	<li>
	Middle click on SciTE tab now closes correct buffer on Windows when tool bar is visible.
	</li>
	<li>
	SciTE bugs fixed where files contained in directory that includes '.' character.
	</li>
	<li>
	SciTE bug fixed where import in user options was reading file from directory of
	global options.
	</li>
	<li>
	SciTE calltip bug fixed where single line calltips had arrow displayed incorrectly.
	</li>
	<li>
	SciTE folding bug fixed where empty lines were shown for no reason.
	</li>
	<li>
	Bug fixed where 2 byte per pixel XPM images caused crash although they are still not
	displayed.
	</li>
	<li>
	Autocompletion list size tweaked.
	</li>
    </ul>
    <h3>
       <a href="https://prdownloads.sourceforge.net/scintilla/scite165.zip?download">Release 1.65</a>
    </h3>
    <ul>
	<li>
	Released on 1 August 2005.
	</li>
	<li>
	FreeBasic support.
	</li>
	<li>
	SciTE on Windows handles command line arguments
	"-" (read standard input into buffer),
	"--" (read standard input into output pane) and
	"-@" (read file names from standard input and open each).
	</li>
	<li>
	SciTE includes a simple implementation of Find in Files which is used if no find.command is set.
	</li>
	<li>
	SciTE can close tabs with a mouse middle click.
	</li>
	<li>
	SciTE includes a save.all.for.build setting.
	</li>
	<li>
	Folder for MSSQL.
	</li>
	<li>
	Batch file lexer understands more of the syntax and the behaviour of built in commands.
	</li>
	<li>
	Perl lexer handles here docs better; disambiguates barewords, quote-like delimiters, and repetition operators;
	handles Pods after __END__; recognizes numbers better; and handles some typeglob special variables.
	</li>
	<li>
	Lisp adds more lexical states.
	</li>
	<li>
	PHP allows spaces after &lt;&lt;&lt;.
	</li>
	<li>
	TADS3 has a simpler set of states and recognizes identifiers.
	</li>
	<li>
	Avenue elseif folds better.
	</li>
	<li>
	Errorlist lexer treats lines starting with '+++' and '---' as separate
	styles from '+' and '-' as they indicate file names in diffs.
	</li>
	<li>
	SciTE error recognizer handles file paths in extra explanatory lines from MSVC
	and in '+++' and '---' lines from diff.
	</li>
	<li>
	Bugs fixed in SciTE and Scintilla folding behaviour when text pasted before
	folded text caused unnecessary
	unfolding and cutting text could lead to text being irretrievably hidden.
	</li>
	<li>
	SciTE on Windows uses correct font for dialogs and better font for tab bar
	allowing better localization
	</li>
	<li>
	When Windows is used with a secondary monitor before the primary
	monitor, autocompletion lists are not forced onto the primary monitor.
	</li>
	<li>
	Scintilla calltip bug fixed where down arrow setting wrong value in notification
	if not in first line. SciTE bug fixed where second arrow only shown on multiple line
	calltip and was therefore misinterpreting the notification value.
	</li>
	<li>
	Lexers will no longer be re-entered recursively during, for example, fold level setting.
	</li>
	<li>
	Undo of typing in overwrite mode undoes one character at a time rather than requiring a removal
	and addition step for each character.
	</li>
	<li>
	EM_EXSETSEL(0,-1) fixed.
	</li>
	<li>
	Bug fixed where part of a rectangular selection was not shown as selected.
	</li>
	<li>
	Autocomplete window size fixed.
	</li>
    </ul>
    <h3>
       <a href="https://prdownloads.sourceforge.net/scintilla/scite164.zip?download">Release 1.64</a>
    </h3>
    <ul>
	<li>
	Released on 6 June 2005.
	</li>
	<li>
	TADS3 support
	</li>
	<li>
	Smalltalk support.
	</li>
	<li>
	Rebol support.
	</li>
	<li>
	Flagship (Clipper / XBase) support.
	</li>
	<li>
	CSound support.
	</li>
	<li>
	SQL enhanced to support SQL*Plus.
	</li>
	<li>
	SC_MARK_FULLRECT margin marker fills the whole marker margin for marked
	lines with a colour.
	</li>
	<li>
	Performance improved for some large undo and redo operations and modification flags
	added in notifications.
	</li>
	<li>
	SciTE adds command equivalents for fold margin mouse actions.
	</li>
	<li>
	SciTE adds OnUpdateUI to set of events that can be handled by a Lua script.
	</li>
	<li>
	Properties set in Scintilla can be read.
	</li>
	<li>
	GTK+ SciTE exit confirmation adds Cancel button.
	</li>
	<li>
	More accurate lexing of numbers in PHP and Caml.
	</li>
	<li>
	Perl can fold POD and package sections. POD verbatim section style.
	Globbing syntax recognized better.
	</li>
	<li>
	Context menu moved slightly on GTK+ so that it will be under the mouse and will
	stay open if just clicked rather than held.
	</li>
	<li>
	Rectangular selection paste works the same whichever direction the selection was dragged in.
	</li>
	<li>
	EncodedFromUTF8 handles -1 length argument as documented.
	</li>
	<li>
	Undo and redo can cause SCN_MODIFYATTEMPTRO notifications.
	</li>
	<li>
	Indicators display correctly when they start at the second character on a line.
	</li>
	<li>
	SciTE Export As HTML uses standards compliant CSS.
	</li>
	<li>
	SciTE automatic indentation handles keywords for indentation better.
	</li>
	<li>
	SciTE fold.comment.python property removed as does not work.
	</li>
	<li>
	Fixed problem with character set conversion when pasting on GTK+.
	</li>
	<li>
	SciTE default character set changed from ANSI_CHARSET to DEFAULT_CHARSET.
	</li>
	<li>
	Fixed crash when creating empty autocompletion list.
	</li>
	<li>
	Autocomplete window size made larger under some conditions to make truncation less common.
	</li>
	<li>
	Bug fixed where changing case of a selection did not affect initial character of lines
	in multi-byte encodings.
	</li>
	<li>
	Bug fixed where rectangular selection not displayed after Alt+Shift+Click.
	</li>
    </ul>
    <h3>
       <a href="https://prdownloads.sourceforge.net/scintilla/scite163.zip?download">Release 1.63</a>
    </h3>
    <ul>
	<li>
	Released on 4 April 2005.
	</li>
	<li>
	Autocompletion on Windows changed to use pop up window, be faster,
	allow choice of maximum width and height, and to highlight only the text of the
	selected item rather than both the text and icon if any.
	</li>
	<li>
	Extra items can be added to the context menu in SciTE.
	</li>
	<li>
	Character wrap mode in Scintilla helps East Asian languages.
	</li>
	<li>
	Lexer added for Haskell.
	</li>
	<li>
	Objective Caml support.
	</li>
	<li>
	BlitzBasic and PureBasic support.
	</li>
	<li>
	CSS support updated to handle CSS2.
	</li>
	<li>
	C++ lexer is more selective about document comment keywords.
	</li>
	<li>
	AutoIt 3 lexer improved.
	</li>
	<li>
	Lua lexer styles end of line characters on comment and preprocessor
	lines so that the eolfilled style can be applied to them.
	</li>
	<li>
	NSIS support updated for line continuations, box comments, SectionGroup and
	PageEx, and with more up-to-date properties.
	</li>
	<li>
	Clarion lexer updated to perform folding and have more styles.
	</li>
	<li>
	SQL lexer gains second set of keywords.
	</li>
	<li>
	Errorlist lexer recognizes Borland Delphi error messages.
	</li>
	<li>
	Method added for determining number of visual lines occupied by a document
	line due to wrapping.
	</li>
	<li>
	Sticky caret mode does not modify the preferred caret x position when typing
	and may be useful for typing columns of text.
	</li>
	<li>
	Dwell end notification sent when scroll occurs.
	</li>
	<li>
	On GTK+, Scintilla requisition height is screen height rather than large fixed value.
	</li>
	<li>
	Case insensitive autocompletion prefers exact case match.
	</li>
	<li>
	SCI_PARADOWN and SCI_PARAUP treat lines containing only white
	space as empty and handle text hidden by folding.
	</li>
	<li>
	Scintilla on Windows supports WM_PRINTCLIENT although there are some
	limitations.
	</li>
	<li>
	SCN_AUTOCSELECTION notification sent when user selects from autoselection list.
	</li>
	<li>
	SciTE's standard properties file sets buffers to 10, uses Pango fonts on GTK+ and
	has dropped several languages to make the menu fit on screen.
	</li>
	<li>
	SciTE's encoding cookie detection loosened so that common XML files will load
	in UTF-8 if that is their declared encoding.
	</li>
	<li>
	SciTE on GTK+ changes menus and toolbars to not be detachable unless turned
	on with a property. Menus no longer tear off. The toolbar may be set to use the
	default theme icons rather than SciTE's set. Changed key for View | End of Line
	because of a conflict. Language menu can contain more items.
	</li>
	<li>
	SciTE on GTK+ 2.x allows the height and width of the file open file chooser to
	be set, for the show hidden files check box to be set from an option and for it
	to be opened in the directory of the current file explicitly. Enter key works in
	save chooser.
	</li>
	<li>
	Scintilla lexers should no longer see bits in style bytes that are outside the set
	they modify so should be able to correctly lex documents where the container
	has used indicators.
	</li>
	<li>
	SciTE no longer asks to save before performing a revert.
	</li>
	<li>
	SciTE director interface adds a reloadproperties command to reload properties
	from files.
	</li>
	<li>
	Allow build on CYGWIN platform.
	</li>
	<li>
	Allow use from LccWin compiler.
	</li>
	<li>
	SCI_COLOURISE for SCLEX_CONTAINER causes a
	SCN_STYLENEEDED notification.
	</li>
	<li>
	Bugs fixed in lexing of HTML/ASP/JScript.
	</li>
	<li>
	Fix for folding becoming confused.
	</li>
	<li>
	On Windows, fixes for Japanese Input Method Editor and for 8 bit Katakana
	characters.
	</li>
	<li>
	Fixed buffer size bug avoided when typing long words by making buffer bigger.
	</li>
	<li>
	Undo after automatic indentation more sensible.
	</li>
	<li>
	SciTE menus on GTK+ uses Shift and Ctrl rather than old style abbreviations.
	</li>
	<li>
	SciTE full screen mode on Windows calculates size more correctly.
	</li>
	<li>
	SciTE on Windows menus work better with skinning applications.
	</li>
	<li>
	Searching bugs fixed.
	</li>
	<li>
	Colours reallocated when changing image using SCI_REGISTERIMAGE.
	</li>
	<li>
	Caret stays visible when Enter held down.
	</li>
	<li>
	Undo of automatic indentation more reasonable.
	</li>
	<li>
	High processor usage fixed in background wrapping under some
	circumstances.
	</li>
	<li>
	Crashing bug fixed on AMD64.
	</li>
	<li>
	SciTE crashing bug fixed when position.height or position.width not set.
	</li>
	<li>
	Crashing bug on GTK+ fixed when setting cursor and window is NULL.
	</li>
	<li>
	Crashing bug on GTK+ preedit window fixed.
	</li>
	<li>
	SciTE crashing bug fixed in incremental search on Windows ME.
	</li>
	<li>
	SciTE on Windows has a optional find and replace dialogs that can search through
	all buffers and search within a particular style number.
	</li>
    </ul>
    <h3>
       <a href="https://prdownloads.sourceforge.net/scintilla/scite162.zip?download">Release 1.62</a>
    </h3>
    <ul>
	<li>
	Released on 31 October 2004.
	</li>
	<li>
	Lexer added for ASN.1.
	</li>
	<li>
	Lexer added for VHDL.
	</li>
	<li>
	On Windows, an invisible system caret is used to allow screen readers to determine
	where the caret is. The visible caret is still drawn by the painting code.
	</li>
	<li>
	On GTK+, Scintilla has methods to read the target as UTF-8 and to convert
	a string from UTF-8 to the document encoding. This eases integration with
	containers that use the UTF-8 encoding which is the API encoding for GTK+ 2.
	</li>
	<li>
	SciTE on GTK+2 and Windows NT/2000/XP allows search and replace of Unicode text.
	</li>
	<li>
	SciTE calltips allow setting the characters used to start and end parameter lists and
	to separate parameters.
	</li>
	<li>
	FindColumn method converts a line and column into a position, taking into account
	tabs and multi-byte characters.
	</li>
	<li>
	On Windows, when Scintilla copies text to the clipboard as Unicode, it avoids
	adding an ANSI copy as the system will automatically convert as required in
	a context-sensitive manner.
	</li>
	<li>
	SciTE indent.auto setting automatically determines indent.size and use.tabs from
	document contents.
	</li>
	<li>
	SciTE defines a CurrentMessage property that holds the most recently selected
	output pane message.
	</li>
	<li>
	SciTE Lua scripting enhanced with
	<ul>
	<li>A Lua table called 'buffer' is associated with each buffer and can be used to
	maintain buffer-specific state.</li>
	<li>A 'scite' object allows interaction with the application such as opening
	files from script.</li>
	<li>Dynamic properties can be reset by assigning nil to a given key in
	the props table.</li>
	<li>An 'OnClear' event fires whenever properties and extension scripts are
	about to be reloaded.</li>
	<li>On Windows, loadlib is enabled and can be used to access Lua
	binary modules / DLLs.</li></ul>
	</li>
	<li>
	SciTE Find in Files on Windows can be used in a modeless way and gains a '..'
	button to move up to the parent directory. It is also wider so that longer paths
	can be seen.
	</li>
	<li>
	Close buttons added to dialogs in SciTE on Windows.
	</li>
	<li>
	SciTE on GTK+ 2 has a "hidden files" check box in file open dialog.
	</li>
	<li>
	SciTE use.monospaced setting removed. More information in the
	<a href="SciTEFAQ.html">FAQ</a>.
	</li>
	<li>
	APDL lexer updated with more lexical classes
	</li>
	<li>
	AutoIt3 lexer updated.
	</li>
	<li>
	Ada lexer fixed to support non-ASCII text.
	</li>
	<li>
	Cpp lexer now only matches exactly three slashes as starting a doc-comment so that
	lines of slashes are seen as a normal comment.
	Line ending characters are appear in default style on preprocessor and single line
	comment lines.
	</li>
	<li>
	CSS lexer updated to support CSS2 including second set of keywords.
	</li>
	<li>
	Errorlist lexer now understands Java stack trace lines.
	</li>
	<li>
	SciTE's handling of HTML Tidy messages jumps to column as well as line indicated.
	</li>
	<li>
	Lisp lexer allows multiline strings.
	</li>
	<li>
	Lua lexer treats .. as an operator when between identifiers.
	</li>
	<li>
	PHP lexer handles 'e' in numerical literals.
	</li>
	<li>
	PowerBasic lexer updated for macros and optimized.
	</li>
	<li>
	Properties file folder changed to leave lines before a header at the base level
	and thus avoid a vertical line when using connected folding symbols.
	</li>
	<li>
	GTK+ on Windows version uses Alt for rectangular selection to be compatible with
	platform convention.
	</li>
	<li>
	SciTE abbreviations file moved from system directory to user directory
	so each user can have separate abbreviations.
	</li>
	<li>
	SciTE on GTK+ has improved .desktop file and make install support that may
	lead to better integration with system shell.
	</li>
	<li>
	Disabling of themed background drawing on GTK+ extended to all cases.
	</li>
	<li>
	SciTE date formatting on Windows performed with the user setting rather than the
	system setting.
	</li>
	<li>
	GTK+ 2 redraw while scrolling fixed.
	</li>
	<li>
	Recursive property definitions are safer, avoiding expansion when detected.
	</li>
	<li>
	SciTE thread synchronization for scripts no longer uses HWND_MESSAGE
	so is compatible with older versions of Windows.
	Other Lua scripting bugs fixed.
	</li>
	<li>
	SciTE on Windows localization of menu accelerators changed to be compatible
	with alternative UI themes.
	</li>
	<li>
	SciTE on Windows full screen mode now fits better when menu different height
	to title bar height.
	</li>
	<li>
	SC_MARK_EMPTY marker is now invisible and does not change the background
	colour.
	</li>
	<li>
	Bug fixed in HTML lexer to allow use of &lt;?xml in strings in scripts without
	triggering xml mode.
	</li>
	<li>
	Bug fixed in SciTE abbreviation expansion that could break indentation or crash.
	</li>
	<li>
	Bug fixed when searching for a whole word string that ends one character before
	end of document.
	</li>
	<li>
	Drawing bug fixed when indicators drawn on wrapped lines.
	</li>
	<li>
	Bug fixed when double clicking a hotspot.
	</li>
	<li>
	Bug fixed where autocompletion would remove typed text if no match found.
	</li>
	<li>
	Bug fixed where display does not scroll when inserting in long wrapped line.
	</li>
	<li>
	Bug fixed where SCI_MARKERDELETEALL would only remove one of the markers
	on a line that contained multiple markers with the same number.
	</li>
	<li>
	Bug fixed where markers would move when converting line endings.
	</li>
	<li>
	Bug fixed where SCI_LINEENDWRAP would move too far when line ends are visible.
	</li>
	<li>
	Bugs fixed where calltips with unicode or other non-ASCII text would display
	incorrectly.
	</li>
	<li>
	Bug fixed in determining if at save point after undoing from save point and then
	performing changes.
	</li>
	<li>
	Bug fixed on GTK+ using unsupported code pages where extraneous text could
	be drawn.
	</li>
	<li>
	Bug fixed in drag and drop code on Windows where dragging from SciTE to
	Firefox could hang both applications.
	</li>
	<li>
	Crashing bug fixed on GTK+ when no font allocation succeeds.
	</li>
	<li>
	Crashing bug fixed when autocompleting word longer than 1000 characters.
	</li>
	<li>
	SciTE crashing bug fixed when both Find and Replace dialogs shown by disallowing
	this situation.
	</li>
    </ul>
    <h3>
       <a href="https://prdownloads.sourceforge.net/scintilla/scite161.zip?download">Release 1.61</a>
    </h3>
    <ul>
	<li>
	Released on 29 May 2004.
	</li>
	<li>
	Improvements to selection handling on GTK+.
	</li>
	<li>
	SciTE on GTK+ 2.4 uses the improved file chooser which allows
	file extension filters, multiple selection, and remembers favourite
	directories.
	</li>
	<li>
	SciTE Load Session and Save Session commands available on GTK+.
	</li>
	<li>
	SciTE lists Lua Startup Script in Options menu when loaded.
	</li>
	<li>
	In SciTE, OnUserListSelection can be implemented in Lua.
	</li>
	<li>
	SciTE on Windows has a context menu on the file tabs.
	</li>
	<li>
	SQL lexer allows '#' comments and optionally '\' quoting inside strings.
	</li>
	<li>
	Mssql lexer improved.
	</li>
	<li>
	AutoIt3 lexer updated.
	</li>
	<li>
	Perl lexer recognizes regular expression use better.
	</li>
	<li>
	Errorlist lexer understands Lua tracebacks and copes with findstr
	output for file names that end with digits.
	</li>
	<li>
	Drawing of lines on GTK+ improved and made more like Windows
	without final point.
	</li>
	<li>
	SciTE on GTK+ uses a high resolution window icon.
	</li>
	<li>
	SciTE can be set to warn before loading files larger than a particular size.
	</li>
	<li>
	SciTE Lua scripting bugs fixed included a crashing bug when using
	an undefined function name that would go before first actual name.
	</li>
	<li>
	SciTE bug fixed where a modified buffer was not saved if it was
	the last buffer and was not current when the New command used.
	</li>
	<li>
	SciTE monofont mode no longer affects line numbers.
	</li>
	<li>
	Crashing bug in SciTE avoided by not allowing both the Find and Replace
	dialogs to be visible at one time.
	</li>
	<li>
	Crashing bug in SciTE fixed when Lua scripts were being run
	concurrently.
	</li>
	<li>
	Bug fixed that caused incorrect line number width in SciTE.
	</li>
	<li>
	PHP folding bug fixed.
	</li>
	<li>
	Regression fixed when setting word characters to not include
	some of the standard word characters.
	</li>
    </ul>
    <h3>
       <a href="https://prdownloads.sourceforge.net/scintilla/scite160.zip?download">Release 1.60</a>
    </h3>
    <ul>
	<li>
	Released on 1 May 2004.
	</li>
	<li>
	SciTE can be scripted using the Lua programming language.
	</li>
	<li>
	command.mode is a better way to specify tool command options in SciTE.
	</li>
	<li>
	Continuation markers can be displayed so that you can see which lines are wrapped.
	</li>
	<li>
	Lexer for Gui4Cli language.
	</li>
	<li>
	Lexer for Kix language.
	</li>
	<li>
	Lexer for Specman E language.
	</li>
	<li>
	Lexer for AutoIt3 language.
	</li>
	<li>
	Lexer for APDL language.
	</li>
	<li>
	Lexer for Bash language. Also reasonable for other Unix shells.
	</li>
	<li>
	SciTE can load lexers implemented in external shared libraries.
	</li>
	<li>
	Perl treats "." not as part of an identifier and interprets '/' and '->'
	correctly in more circumstances.
	</li>
	<li>
	PHP recognizes variables within strings.
	</li>
	<li>
	NSIS has properties "nsis.uservars" and "nsis.ignorecase".
	</li>
	<li>
	MSSQL lexer adds keyword list for operators and stored procedures,
	defines '(', ')', and ',' as operators and changes some other details.
	</li>
	<li>
	Input method preedit window on GTK+ 2 may support some Asian languages.
	</li>
	<li>
	Platform interface adds an extra platform-specific flag to Font::Create.
	Used on wxWidgets to choose antialiased text display but may be used for
	any task that a platform needs.
	</li>
	<li>
	OnBeforeSave method added to Extension interface.
	</li>
	<li>
	Scintilla methods that return strings can be called with a NULL pointer
	to find out how long the string should be.
	</li>
	<li>
	Visual Studio .NET project file now in VS .NET 2003 format so can not be used
	directly in VS .NET 2002.
	</li>
	<li>
	Scintilla can be built with GTK+ 2 on Windows.
	</li>
	<li>
	Updated RPM spec for SciTE on GTK+.
	</li>
	<li>
	GTK+ makefile for SciTE allows selection of destination directory, creates destination
	directories and sets file modes and owners better.
	</li>
	<li>
	Tab indents now go to next tab multiple rather than add tab size.
	</li>
	<li>
	SciTE abbreviations now use the longest possible match rather than the shortest.
	</li>
	<li>
	Autocompletion does not remove prefix when actioned with no choice selected.
	</li>
	<li>
	Autocompletion cancels when moving beyond the start position, not at the start position.
	</li>
	<li>
	SciTE now shows only calltips for functions that match exactly, not
	those that match as a prefix.
	</li>
	<li>
	SciTE can repair box comment sections where some lines were added without
	the box comment middle line prefix.
	</li>
	<li>
	Alt+ works in user.shortcuts on Windows.
	</li>
	<li>
	SciTE on GTK+ enables replace in selection for rectangular selections.
	</li>
	<li>
	Key bindings for command.shortcut implemented in a way that doesn't break
	when the menus are localized.
	</li>
	<li>
	Drawing of background on GTK+ faster as theme drawing disabled.
	</li>
	<li>
	On GTK+, calltips are moved back onto the screen if they extend beyond the screen bounds.
	</li>
	<li>
	On Windows, the Scintilla object is destroyed on WM_NCDESTROY rather than
	WM_DESTROY which arrives earlier. This fixes some problems when Scintilla was subclassed.
	</li>
	<li>
	The zorder switching feature removed due to number of crashing bugs.
	</li>
	<li>
	Code for XPM images made more robust.
	</li>
	<li>
	Bug fixed with primary selection on GTK+.
	</li>
	<li>
	On GTK+ 2, copied or cut text can still be pasted after the Scintilla widget is destroyed.
	</li>
	<li>
	Styling change not visible problem fixed when line was cached.
	</li>
	<li>
	Bug in SciTE on Windows fixed where clipboard commands stopped working.
	</li>
	<li>
	Crashing bugs in display fixed in line layout cache.
	</li>
	<li>
	Crashing bug may be fixed on AMD64 processor on GTK+.
	</li>
	<li>
	Rare hanging crash fixed in Python lexer.
	</li>
	<li>
	Display bugs fixed with DBCS characters on GTK+.
	</li>
	<li>
	Autocompletion lists on GTK+ 2 are not sorted by the ListModel as the
	contents are sorted correctly by Scintilla.
	</li>
	<li>
	SciTE fixed to not open extra untitled buffers with check.if.already.open.
	</li>
	<li>
	Sizing bug fixed on GTK+ when window resized while unmapped.
	</li>
	<li>
	Text drawing crashing bug fixed on GTK+ with non-Pango fonts and long strings.
	</li>
	<li>
	Fixed some issues if characters are unsigned.
	</li>
	<li>
	Fixes in NSIS support.
	</li>
    </ul>
    <h3>
       <a href="https://prdownloads.sourceforge.net/scintilla/scite159.zip?download">Release 1.59</a>
    </h3>
    <ul>
	<li>
	Released on 19 February 2004.
	</li>
	<li>
	SciTE Options and Language menus reduced in length by commenting
	out some languages. Languages can be enabled by editing the global
	properties file.
	</li>
	<li>
	Verilog language supported.
	</li>
	<li>
	Lexer for Microsoft dialect of SQL. SciTE properties file available from extras page.
	</li>
	<li>
	Perl lexer disambiguates '/' better.
	</li>
	<li>
	NSIS lexer improved with a lexical class for numbers, option for ignoring case
	of keywords, and folds only occurring when folding keyword first on line.
	</li>
	<li>
	PowerBasic lexer improved with styles for constants and assembler and
	folding improvements.
	</li>
	<li>
	On GTK+, input method support only invoked for Asian languages and not
	European languages as the old European keyboard code works better.
	</li>
	<li>
	Scintilla can be requested to allocate a certain amount and so avoid repeated
	reallocations and memory inefficiencies. SciTE uses this and so should require
	less memory.
	</li>
	<li>
	SciTE's "toggle current fold" works when invoked on child line as well as
	fold header.
	</li>
	<li>
	SciTE output pane scrolling can be set to not scroll back to start after
	completion of command.
	</li>
	<li>
	SciTE has a $(SessionPath) property.
	</li>
	<li>
	SciTE on Windows can use VK_* codes for keys in user.shortcuts.
	</li>
	<li>
	Stack overwrite bug fixed in SciTE's command to move to the end of a
	preprocessor conditional.
	</li>
	<li>
	Bug fixed where vertical selection appeared to select a different set of characters
	then would be used by, for example, a copy.
	</li>
	<li>
	SciTE memory leak fixed in fold state remembering.
	</li>
	<li>
	Bug fixed where changing the style of some text outside the
	standard StyleNeeded notification would not be visible.
	</li>
	<li>
	On GTK+ 2 g_iconv is used in preference to iconv, as it is provided by GTK+
	so should avoid problems finding the iconv library.
	</li>
	<li>
	On GTK+ fixed a style reference count bug.
	</li>
	<li>
	Memory corruption bug fixed with GetSelText.
	</li>
	<li>
	On Windows Scintilla deletes memory on WM_NCDESTROY rather than
	the earlier WM_DESTROY to avoid problems when the window is subclassed.
	</li>
    </ul>
    <h3>
       <a href="https://prdownloads.sourceforge.net/scintilla/scite158.zip?download">Release 1.58</a>
    </h3>
    <ul>
	<li>
	Released on 11 January 2004.
	</li>
	<li>
	Method to discover the currently highlighted element in an autocompletion list.
	</li>
	<li>
	On GTK+, the lexers are now included in the scintilla.a library file. This
	will require changes to the make files of dependent projects.
	</li>
	<li>
	Octave support added alongside related Matlab language and Matlab support improved.
	</li>
	<li>
	VB lexer gains an unterminated string state and 4 sets of keywords.
	</li>
	<li>
	Ruby lexer handles $' correctly.
	</li>
	<li>
	Error line handling improved for FORTRAN compilers from Absoft and Intel.
	</li>
	<li>
	International input enabled on GTK+ 2 although there is no way to choose an
	input method.
	</li>
	<li>
	MultiplexExtension in SciTE allows multiple extensions to be used at once.
	</li>
	<li>
	Regular expression replace interprets backslash expressions \a, \b, \f, \n, \r, \t,
	and \v in the replacement value.
	</li>
	<li>
	SciTE Replace dialog displays number of replacements made when Replace All or
	Replace in Selection performed.
	</li>
	<li>
	Localization files may contain a translation.encoding setting which is used
	on GTK+ 2 to automatically reencode the translation to UTF-8 so it will be
	the localized text will be displayed correctly.
	</li>
	<li>
	SciTE on GTK+ implements check.if.already.open.
	</li>
	<li>
	Make files for Mac OS X made more robust.
	</li>
	<li>
	Performance improved in SciTE when switching buffers when there
	is a rectangular selection.
	</li>
	<li>
	Fixed failure to display some text when wrapped.
	</li>
	<li>
	SciTE crashes from Ctrl+Tab buffer cycling fixed.
	May still be some rare bugs here.
	</li>
	<li>
	Crash fixed when decoding an error message that appears similar to a
	Borland error message.
	</li>
	<li>
	Fix to auto-scrolling allows containers to implement enhanced double click selection.
	</li>
	<li>
	Hang fixed in idle word wrap.
	</li>
	<li>
	Crash fixed in hotspot display code..
	</li>
	<li>
	SciTE on Windows Incremental Search no longer moves caret back.
	</li>
	<li>
	SciTE hang fixed when performing a replace with a find string that
	matched zero length strings such as ".*".
	</li>
	<li>
	SciTE no longer styles the whole file when saving buffer fold state
	as that was slow.
	</li>
    </ul>
    <h3>
       <a href="https://prdownloads.sourceforge.net/scintilla/scite157.zip?download">Release 1.57</a>
    </h3>
    <ul>
	<li>
	Released on 27 November 2003.
	</li>
	<li>
	SciTE remembers folding of each buffer.
	</li>
	<li>
	Lexer for Erlang language.
	</li>
	<li>
	Scintilla allows setting the set of white space characters.
	</li>
	<li>
	Scintilla has 'stuttered' page movement commands to first move
	to top or bottom within current visible lines before scrolling.
	</li>
	<li>
	Scintilla commands for moving to end of words.
	</li>
	<li>
	Incremental line wrap enabled on Windows.
	</li>
	<li>
	SciTE PDF exporter produces output that is more compliant with reader
	applications, is smaller and allows more configuration.
	HTML exporter optimizes size of output files.
	</li>
	<li>
	SciTE defines properties PLAT_WINNT and PLAT_WIN95 on the
	corresponding platforms.
	</li>
	<li>
	SciTE can adjust the line margin width to fit the largest line number.
	The line.numbers property is split between line.margin.visible and
	line.margin.width.
	</li>
	<li>
	SciTE on GTK+ allows user defined menu accelerators.
	Alt can be included in user.shortcuts.
	</li>
	<li>
	SciTE Language menu can have items commented out.
	</li>
	<li>
	SciTE on Windows Go to dialog allows choosing a column number as
	well as a line number.
	</li>
	<li>
	SciTE on GTK+ make file uses prefix setting more consistently.
	</li>
	<li>
	Bug fixed that caused word wrapping to fail to display all text.
	</li>
	<li>
	Crashing bug fixed in GTK+ version of Scintilla when using GDK fonts
	and opening autocompletion.
	</li>
	<li>
	Bug fixed in Scintilla SCI_GETSELTEXT where an extra NUL
	was included at end of returned string
	</li>
	<li>
	Crashing bug fixed in SciTE z-order switching implementation.
	</li>
	<li>
	Hanging bug fixed in Perl lexer.
	</li>
	<li>
	SciTE crashing bug fixed for using 'case' without argument in style definition.
	</li>
    </ul>
    <h3>
       <a href="https://prdownloads.sourceforge.net/scintilla/scite156.zip?download">Release 1.56</a>
    </h3>
    <ul>
	<li>
	Released on 25 October 2003.
	</li>
	<li>
	Rectangular selection can be performed using the keyboard.
	Greater programmatic control over rectangular selection.
	This has caused several changes to key bindings.
	</li>
	<li>
	SciTE Replace In Selection works on rectangular selections.
	</li>
	<li>
	Improved lexer for TeX, new lexer for Metapost and other support for these
	languages.
	</li>
	<li>
	Lexer for PowerBasic.
	</li>
	<li>
	Lexer for Forth.
	</li>
	<li>
	YAML lexer improved to include error styling.
	</li>
	<li>
	Perl lexer improved to correctly handle more cases.
	</li>
	<li>
	Assembler lexer updated to support single-quote strings and fix some
	problems.
	</li>
	<li>
	SciTE on Windows can switch between buffers in order of use (z-order) rather
	than static order.
	</li>
	<li>
	SciTE supports adding an extension for "Open Selected Filename".
	The openpath setting works on GTK+.
	</li>
	<li>
	SciTE can Export as XML.
	</li>
	<li>
	SciTE $(SelHeight) variable gives a more natural result for empty and whole line
	selections.
	</li>
	<li>
	Fixes to wrapping problems, such as only first display line being visible in some
	cases.
	</li>
	<li>
	Fixes to hotspot to only highlight when over the hotspot, only use background
	colour when set and option to limit hotspots to a single line.
	</li>
	<li>
	Small fixes to FORTRAN lexing and folding.
	</li>
	<li>
	SQL lexer treats single quote strings as a separate class to double quote strings..
	</li>
	<li>
	Scintilla made compatible with expectations of container widget in GTK+ 2.3.
	</li>
	<li>
	Fix to strip out pixmap ID when automatically choosing from an autocompletion
	list with only one element.
	</li>
	<li>
	SciTE bug fixed where UTF-8 files longer than 128K were gaining more than one
	BOM.
	</li>
	<li>
	Crashing bug fixed in SciTE on GTK+ where using "Stop Executing" twice leads
	to all applications exiting.
	</li>
	<li>
	Bug fixed in autocompletion scrolling on GTK+ 2 with a case sensitive list.
	The ListBox::Sort method is no longer needed or available so platform
	maintainers should remove it.
	</li>
	<li>
	SciTE check.if.already.open setting removed from GTK+ version as unmaintained.
	</li>
    </ul>
    <h3>
       <a href="https://prdownloads.sourceforge.net/scintilla/scite155.zip?download">Release 1.55</a>
    </h3>
    <ul>
      <li>
	Released on 25 September 2003.
      </li>
      <li>
	Fix a crashing bug in indicator display in Scintilla.
      </li>
      <li>
	GTK+ version now defaults to building for GTK+ 2 rather than 1.
      </li>
      <li>
	Mingw make file detects compiler version and avoids options
	that are cause problems for some versions.
      </li>
      <li>
	Large performance improvement on GTK+ 2 for long lines.
      </li>
      <li>
	Incremental line wrap on GTK+.
      </li>
      <li>
	International text entry works much better on GTK+ with particular
	improvements for Baltic languages and languages that use 'dead' accents.
	NUL key events such as those generated by some function keys, ignored.
      </li>
      <li>
	Unicode clipboard support on GTK+.
      </li>
      <li>
	Indicator type INDIC_BOX draws a rectangle around the text.
      </li>
      <li>
	Clarion language support.
      </li>
      <li>
	YAML language support.
      </li>
      <li>
	MPT LOG language support.
      </li>
      <li>
	On Windows, SciTE can switch buffers based on activation order rather
	than buffer number.
      </li>
      <li>
	SciTE save.on.deactivate saves all buffers rather than just the current buffer.
      </li>
      <li>
	Lua lexer handles non-ASCII characters correctly.
      </li>
      <li>
	Error lexer understands Borland errors with pathnames that contain space.
      </li>
      <li>
	On GTK+ 2, autocompletion uses TreeView rather than deprecated CList.
      </li>
      <li>
	SciTE autocompletion removed when expand abbreviation command used.
      </li>
      <li>
	SciTE calltips support overloaded functions.
      </li>
      <li>
	When Save fails in SciTE, choice offered to Save As.
      </li>
      <li>
	SciTE message boxes on Windows may be moved to front when needed.
      </li>
      <li>
	Indicators drawn correctly on wrapped lines.
      </li>
      <li>
	Regular expression search no longer matches characters with high bit
	set to characters without high bit set.
      </li>
      <li>
	Hang fixed in backwards search in multi byte character documents.
      </li>
      <li>
	Hang fixed in SciTE Mark All command when wrap around turned off.
      </li>
      <li>
	SciTE Incremental Search no longer uses hot keys on Windows.
      </li>
      <li>
	Calltips draw non-ASCII characters correctly rather than as arrows.
      </li>
      <li>
	SciTE crash fixed when going to an error message with empty file name.
      </li>
      <li>
	Bugs fixed in XPM image handling code.
      </li>
    </ul>
    <h3>
       <a href="https://prdownloads.sourceforge.net/scintilla/scite154.zip?download">Release 1.54</a>
    </h3>
    <ul>
      <li>
	Released on 12 August 2003.
      </li>
      <li>
	SciTE on GTK+ 2.x can display a tab bar.
      </li>
      <li>
	SciTE on Windows provides incremental search.
      </li>
      <li>
	Lexer for PostScript.
      </li>
      <li>
	Lexer for the NSIS scripting language.
      </li>
      <li>
	New lexer for POV-Ray Scene Description Language
	replaces previous implementation.
      </li>
      <li>
	Lexer for the MMIX Assembler language.
      </li>
      <li>
	Lexer for the Scriptol language.
      </li>
      <li>
	Incompatibility: SQL keywords are specified in lower case rather than upper case.
	SQL lexer allows double quoted strings.
      </li>
      <li>
	Pascal lexer: character constants that start with '#' understood,
	'@' only allowed within assembler blocks,
	'$' can be the start of a number,
	initial '.' in 0..constant not treated as part of a number,
	and assembler blocks made more distinctive.
      </li>
      <li>
	Lua lexer allows '.' in keywords.
	Multi-line strings and comments can be folded.
      </li>
      <li>
	CSS lexer handles multiple psuedoclasses.
      </li>
      <li>
	Properties file folder works for INI file format.
      </li>
      <li>
	Hidden indicator style allows the container to mark text within Scintilla
	without there being any visual effect.
      </li>
      <li>
	SciTE does not prompt to save changes when the buffer is empty and untitled.
      </li>
      <li>
	Modification notifications caused by SCI_INSERTSTYLEDSTRING
	now include the contents of the insertion.
      </li>
      <li>
	SCI_MARKERDELETEALL deletes all the markers on a line
	rather than just the first match.
      </li>
      <li>
	Better handling of 'dead' accents on GTK+ 2 for languages
	that use accented characters.
      </li>
      <li>
	SciTE now uses value of output.vertical.size property.
      </li>
      <li>
	Crash fixed in SciTE autocompletion on long lines.
      </li>
      <li>
	Crash fixed in SciTE comment command on long lines.
      </li>
      <li>
	Bug fixed with backwards regular expression search skipping
	every second match.
      </li>
      <li>
	Hang fixed with regular expression replace where both target and replacement were empty.
      </li>
    </ul>
    <h3>
       <a href="https://prdownloads.sourceforge.net/scintilla/scite153.zip?download">Release 1.53</a>
    </h3>
    <ul>
      <li>
	Released on 16 May 2003.
      </li>
      <li>
	On GTK+ 2, encodings other than ASCII, Latin1, and Unicode are
	supported for both display and input using iconv.
      </li>
      <li>
	External lexers supported on GTK+/Linux.
	External lexers must now be explicitly loaded with SCI_LOADLEXERLIBRARY
	rather than relying upon a naming convention and automatic loading.
      </li>
      <li>
	Support of Lout typesetting language.
      </li>
      <li>
	Support of E-Scripts language used in the POL Ultima Online Emulator.
      </li>
      <li>
	Scrolling and drawing performance on GTK+ enhanced, particularly for GTK+ 2.x
	with an extra window for the text area avoiding conflicts with the scroll bars.
      </li>
      <li>
	CopyText and CopyRange methods in Scintilla allow container to
	easily copy to the system clipboard.
      </li>
      <li>
	Line Copy command implemented and bound to Ctrl+Shift+T.
      </li>
      <li>
	Scintilla APIs PositionBefore and PositionAfter can be used to iterate through
	a document taking into account the encoding and multi-byte characters.
      </li>
      <li>
	C++ folder can fold on the "} else {" line of an if statement by setting
	fold.at.else property to 1.
      </li>
      <li>
	C++ lexer allows an extra set of keywords.
      </li>
      <li>
	Property names and thus abbreviations may be non-ASCII.
      </li>
      <li>
	Removed attempt to load a file when setting properties that was
	part of an old scripting experiment.
      </li>
      <li>
	SciTE no longer warns about a file not existing when opening
	properties files from the Options menu as there is a good chance
	the user wants to create one.
      </li>
      <li>
	Bug fixed with brace recognition in multi-byte encoded files where a partial
	character matched a brace byte.
      </li>
      <li>
	More protection against infinite loops or recursion with recursive property definitions.
      </li>
      <li>
	On Windows, cursor will no longer disappear over margins in custom builds when
	cursor resource not present. The Windows default cursor is displayed instead.
      </li>
      <li>
	load.on.activate fixed in SciTE as was broken in 1.52.
      </li>
    </ul>
    <h3>
       <a href="https://prdownloads.sourceforge.net/scintilla/scite152.zip?download">Release 1.52</a>
    </h3>
    <ul>
      <li>
	Released on 17 April 2003.
      </li>
      <li>
	Pango font support on GTK+ 2.
	Unicode input improved on GTK+ 2.
      </li>
      <li>
	Hotspot style implemented in Scintilla.
      </li>
      <li>
	Small up and down arrows can be displayed in calltips and the container
	is notified when the mouse is clicked on a calltip.
	Normal and selected calltip text colours can be set.
      </li>
      <li>
	POSIX compatibility flag in Scintilla regular expression search
	interprets bare ( and ) as tagged sections.
      </li>
      <li>
	Error message lexer tightened to yield fewer false matches.
	Recognition of Lahey and Intel FORTRAN error formats.
      </li>
      <li>
	Scintilla keyboard commands for moving to start and end of
	screen lines rather than document lines, unless already there
	where these keys move to the start or end of the document line.
      </li>
      <li>
	Line joining command.
      </li>
      <li>
	Lexer for POV-Ray.
      </li>
      <li>
	Calltips on Windows are no longer clipped by the parent window.
      </li>
      <li>
	Autocompletion lists are cancelled when focus leaves their parent window.
      </li>
      <li>
	Move to next/previous empty line delimited paragraph key commands.
      </li>
      <li>
	SciTE hang fixed with recursive property definitions by placing limit
	on number of substitutions performed.
      </li>
      <li>
	SciTE Export as PDF reenabled and works.
      </li>
      <li>
	Added loadsession: command line command to SciTE.
      </li>
      <li>
	SciTE option to quit application when last document closed.
      </li>
      <li>
	SciTE option to ask user if it is OK to reload a file that has been
	modified outside SciTE.
      </li>
      <li>
	SciTE option to automatically save before running particular command tools
	or to ask user or to not save.
      </li>
      <li>
	SciTE on Windows 9x will write a Ctrl+Z to the process input pipe before
	closing the pipe when running tool commands that take input.
      </li>
      <li>
	Added a manifest resource to SciTE on Windows to enable Windows XP
	themed UI.
      </li>
      <li>
	SciTE calltips handle nested calls and other situations better.
      </li>
      <li>
	CSS lexer improved.
      </li>
      <li>
	Interface to platform layer changed - Surface initialization now requires
	a WindowID parameter.
      </li>
      <li>
	Bug fixed with drawing or measuring long pieces of text on Windows 9x
	by truncating the pieces.
      </li>
      <li>
	Bug fixed with SciTE on GTK+ where a user shortcut for a visible character
	inserted the character as well as executing the command.
      </li>
      <li>
	Bug fixed where primary selection on GTK+ was reset by
	Scintilla during creation.
      </li>
      <li>
	Bug fixed where SciTE would close immediately on startup
	when using save.session.
      </li>
      <li>
	Crash fixed when entering '\' in LaTeX file.
      </li>
      <li>
	Hang fixed when '#' last character in VB file.
      </li>
      <li>
	Crash fixed in error message lexer.
      </li>
      <li>
	Crash fixed when searching for long regular expressions.
      </li>
      <li>
	Pressing return when nothing selected in user list sends notification with
	empty text rather than random text.
      </li>
      <li>
	Mouse debouncing disabled on Windows as it interfered with some
	mouse utilities.
      </li>
      <li>
	Bug fixed where overstrike mode inserted before rather than replaced last
	character in document.
      </li>
      <li>
	Bug fixed with syntax highlighting of Japanese text.
      </li>
      <li>
	Bug fixed in split lines function.
      </li>
      <li>
	Cosmetic fix to SciTE tab bar on Windows when window resized.
	Focus sticks to either pane more consistently.
      </li>
    </ul>
    <h3>
       <a href="https://prdownloads.sourceforge.net/scintilla/scite151.zip?download">Release 1.51</a>
    </h3>
    <ul>
      <li>
	Released on 16 February 2003.
      </li>
      <li>
	Two phase drawing avoids cutting off text that overlaps runs by drawing
	all the backgrounds of a line then drawing all the text transparently.
	Single phase drawing is an option.
      </li>
      <li>
	Scintilla method to split lines at a particular width by adding new line
	characters.
      </li>
      <li>
	The character used in autocompletion lists to separate the text from the image
	number can be changed.
      </li>
      <li>
	The scrollbar range will automatically expand when the caret is moved
	beyond the current range.
	The scroll bar is updated when SCI_SETXOFFSET is called.
      </li>
      <li>
	Mouse cursors on GTK+ improved to be consistent with other applications
	and the Windows version.
      </li>
      <li>
	Horizontal scrollbar on GTK+ now disappears in wrapped mode.
      </li>
      <li>
	Scintilla on GTK+ 2: mouse wheel scrolling, cursor over scrollbars, focus,
	and syntax highlighting now work.
	gtk_selection_notify avoided for compatibility with GTK+ 2.2.
      </li>
      <li>
	Fold margin colours can now be set.
      </li>
      <li>
	SciTE can be built for GTK+ 2.
      </li>
      <li>
	SciTE can optionally preserve the undo history over an automatic file reload.
      </li>
      <li>
	Tags can optionally be case insensitive in XML and HTML.
      </li>
      <li>
	SciTE on Windows handles input to tool commands in a way that should avoid
	deadlock. Output from tools can be used to replace the selection.
      </li>
      <li>
	SciTE on GTK+ automatically substitutes '|' for '/' in menu items as '/'
	is used to define the menu hierarchy.
      </li>
      <li>
	Optional buffer number in SciTE title bar.
      </li>
      <li>
	Crash fixed in SciTE brace matching.
      </li>
      <li>
	Bug fixed where automatic scrolling past end of document
	flipped back to the beginning.
      </li>
      <li>
	Bug fixed where wrapping caused text to disappear.
      </li>
      <li>
	Bug fixed on Windows where images in autocompletion lists were
	shown on the wrong item.
      </li>
      <li>
	Crash fixed due to memory bug in autocompletion lists on Windows.
      </li>
      <li>
	Crash fixed when double clicking some error messages.
      </li>
      <li>
	Bug fixed in word part movement where sometimes no movement would occur.
      </li>
      <li>
	Bug fixed on Windows NT where long text runs were truncated by
	treating NT differently to 9x where there is a limitation.
      </li>
      <li>
	Text in not-changeable style works better but there remain some cases where
	it is still possible to delete text protected this way.
      </li>
    </ul>
    <h3>
       <a href="https://prdownloads.sourceforge.net/scintilla/scite150.zip?download">Release 1.50</a>
    </h3>
    <ul>
      <li>
	Released on 24 January 2003.
      </li>
      <li>
	Autocompletion lists may have a per-item pixmap.
      </li>
      <li>
	Autocompletion lists allow Unicode text on Windows.
      </li>
      <li>
	Scintilla documentation rewritten.
      </li>
      <li>
	Additional DBCS encoding support in Scintilla on GTK+ primarily aimed at
	Japanese EUC encoding.
      </li>
      <li>
	CSS (Cascading Style Sheets) lexer added.
      </li>
      <li>
	diff lexer understands some more formats.
      </li>
      <li>
	Fold box feature is an alternative way to show the structure of code.
      </li>
      <li>
	Avenue lexer supports multiple keyword lists.
      </li>
      <li>
	The caret may now be made invisible by setting the caret width to 0.
      </li>
      <li>
	Python folder attaches comments before blocks to the next block rather
	than the previous block.
      </li>
      <li>
	SciTE openpath property on Windows searches a path for files that are
	the subject of the Open Selected Filename command.
      </li>
      <li>
        The localization file name can be changed with the locale.properties property.
      </li>
      <li>
	On Windows, SciTE can pipe the result of a string expression into a command line tool.
      </li>
      <li>
	On Windows, SciTE's Find dialog has a Mark All button.
      </li>
      <li>
	On Windows, there is an Insert Abbreviation command that allows a choice from
	the defined abbreviations and inserts the selection into the abbreviation at the
	position of a '|'.
      </li>
      <li>
	Minor fixes to Fortran lexer.
      </li>
      <li>
	fold.html.preprocessor decides whether to fold &lt;? and ?&gt;.
	Minor improvements to PHP folding.
      </li>
      <li>
	Maximum number of keyword lists allowed increased from 6 to 9.
      </li>
      <li>
	Duplicate line command added with default assignment to Ctrl+D.
      </li>
      <li>
	SciTE sets $(Replacements) to the number of replacements made by the
	Replace All command. $(CurrentWord) is set to the word before the caret if the caret
	is at the end of a word.
      </li>
      <li>
	Opening a SciTE session now loads files in remembered order, sets the current file
	as remembered, and moves the caret to the remembered line.
      </li>
      <li>
	Bugs fixed with printing on Windows where line wrapping was causing some text
	to not print.
      </li>
      <li>
	Bug fixed with Korean Input Method Editor on Windows.
      </li>
      <li>
	Bugs fixed with line wrap which would sometimes choose different break positions
	after switching focus away and back.
      </li>
      <li>
	Bug fixed where wheel scrolling had no effect on GTK+ after opening a fold.
      </li>
      <li>
	Bug fixed with file paths containing non-ASCII characters on Windows.
      </li>
      <li>
	Crash fixed with printing on Windows after defining pixmap marker.
      </li>
      <li>
	Crash fixed in makefile lexer when first character on line was '='.
      </li>
      <li>
	Bug fixed where local properties were not always being applied.
      </li>
      <li>
	Ctrl+Keypad* fold command works on GTK+.
      </li>
      <li>
	Hangs fixed in SciTE's Replace All command when replacing regular expressions '^'
	or '$'.
      </li>
      <li>
	SciTE monospace setting behaves more sensibly.
      </li>
    </ul>
    <h3>
       <a href="https://prdownloads.sourceforge.net/scintilla/scite149.zip?download">Release 1.49</a>
    </h3>
    <ul>
      <li>
	Released on 1 November 2002.
      </li>
      <li>
	Unicode supported on GTK+. To perform well, this added a font cache to GTK+
	and to make that safe, a mutex is used. The mutex requires the application to link in
	the threading library by evaluating `glib-config --libs gthread`. A Unicode locale
	should also be set up by a call like setlocale(LC_CTYPE, "en_US.UTF-8").
	scintilla_release_resources function added to release mutex.
      </li>
      <li>
	FORTRAN and assembler lexers added along with other support for these
	languages in SciTE.
      </li>
      <li>
	Ada lexer improved handling of based numbers, identifier validity and attributes
	distinguished from character literals.
      </li>
      <li>
	Lua lexer handles block comments and a deep level of nesting for literal strings
	and block comments.
      </li>
      <li>
	Errorlist lexer recognizes PHP error messages.
      </li>
      <li>
	Variant of the C++ lexer with case insensitive keywords
	called cppnocase. Whitespace in preprocessor text handled more correctly.
      </li>
      <li>
	Folder added for Perl.
      </li>
      <li>
	Compilation with GCC 3.2 supported.
      </li>
      <li>
	Markers can be pixmaps.
      </li>
      <li>
	Lines are wrapped when printing.
	Bug fixed which printed line numbers in different styles.
      </li>
      <li>
	Text can be appended to end with AppendText method.
      </li>
      <li>
	ChooseCaretX method added.
      </li>
      <li>
	Vertical scroll bar can be turned off with SetVScrollBar method.
      </li>
      <li>
	SciTE Save All command saves all buffers.
      </li>
      <li>
	SciTE localization compares keys case insensitively to make translations more flexible.
      </li>
      <li>
	SciTE detects a utf-8 coding cookie "coding: utf-8" in first two
	lines and goes into Unicode mode.
      </li>
      <li>
	SciTE key bindings are definable.
      </li>
      <li>
	SciTE Find in Files dialog can display directory browser to
	choose directory to search.
      </li>
      <li>
	SciTE enabling of undo and redo toolbar buttons improved.
      </li>
      <li>
	SciTE on Windows file type filters in open dialog sorted.
      </li>
      <li>
	Fixed crashing bug when using automatic tag closing in XML or HTML.
      </li>
      <li>
	Fixed bug on Windows causing very long (&gt;64K) lines to not display.
      </li>
      <li>
	Fixed bug in backwards regular expression searching.
      </li>
      <li>
	Fixed bug in calltips where wrong argument was highlighted.
      </li>
      <li>
	Fixed bug in tab timmy feature when file has line feed line endings.
      </li>
      <li>
	Fixed bug in compiling without INCLUDE_DEPRECATED_FEATURES
	defined.
      </li>
    </ul>
    <h3>
       <a href="https://prdownloads.sourceforge.net/scintilla/scite148.zip?download">Release 1.48</a>
    </h3>
    <ul>
      <li>
	Released on 9 September 2002.
      </li>
      <li>
	Improved Pascal lexer with context sensitive keywords
	and separate folder which handles  //{ and //} folding comments and
	{$region} and {$end} folding directives.
	The "case" statement now folds correctly.
      </li>
      <li>
	C++ lexer correctly handles comments on preprocessor lines.
      </li>
      <li>
	New commands for moving to beginning and end of display lines when in line
	wrap mode. Key bindings added for these commands.
      </li>
      <li>
	New marker symbols that look like ">>>" and "..." which can be used for
	interactive shell prompts for Python.
      </li>
      <li>
	The foreground and background colours of visible whitespace can be chosen
	independent of the colours chosen for the lexical class of that whitespace.
      </li>
      <li>
	Per line data optimized by using an exponential allocation scheme.
      </li>
      <li>
	SciTE API file loading optimized.
      </li>
      <li>
	SciTE for GTK+ subsystem 2 documented. The exit status of commands
	is decoded into more understandable fields.
      </li>
      <li>
	SciTE find dialog remembers previous find string when there is no selection.
	Find in Selection button disabled when selection is rectangular as command
	did not work.
      </li>
      <li>
	Shift+Enter made equivalent to Enter to avoid users having to let go of
	the shift key when typing. Avoids the possibility of entering single carriage
	returns in a file that contains CR+LF line ends.
      </li>
      <li>
	Autocompletion does not immediately disappear when the length parameter
	to SCI_AUTOCSHOW is 0.
      </li>
      <li>
	SciTE focuses on the editor pane when File | New executed and when the
	output pane is closed with F8. Double clicking on a non-highlighted output
	pane line selects the word under the cursor rather than seeking the next
	highlighted line.
      </li>
      <li>
	SciTE director interface implements an "askproperty" command.
      </li>
      <li>
	SciTE's Export as LaTeX output improved.
      </li>
      <li>
	Better choice of autocompletion displaying above the caret rather then
	below when that is more sensible.
      </li>
      <li>
	Bug fixed where context menu would not be completely visible if invoked
	when cursor near bottom or left of screen.
      </li>
      <li>
	Crashing bug fixed when displaying long strings on GTK+ caused failure of X server
	by displaying long text in segments.
      </li>
      <li>
	Crashing bug fixed on GTK+ when a Scintilla window was removed from its parent
	but was still the selection owner.
      </li>
      <li>
	Bug fixed on Windows in Unicode mode where not all characters on a line
	were displayed when that line contained some characters not in ASCII.
      </li>
      <li>
	Crashing bug fixed in SciTE on Windows with clearing output while running command.
      </li>
      <li>
	Bug fixed in SciTE for GTK+ with command completion not detected when
	no output was produced by the command.
      </li>
      <li>
	Bug fixed in SciTE for Windows where menus were not shown translated.
      </li>
      <li>
	Bug fixed where words failed to display in line wrapping mode with visible
	line ends.
      </li>
      <li>
	Bug fixed in SciTE where files opened from a session file were not closed.
      </li>
      <li>
	Cosmetic flicker fixed when using Ctrl+Up and Ctrl+Down with some caret policies.
      </li>
    </ul>
    <h3>
       <a href="https://prdownloads.sourceforge.net/scintilla/scite147.zip?download">Release 1.47</a>
    </h3>
    <ul>
      <li>
	Released on 1 August 2002.
      </li>
      <li>
	Support for GTK+ 2 in Scintilla. International input methods not supported
	on GTK+2.
      </li>
      <li>
	Line wrapping performance improved greatly.
      </li>
      <li>
	New caret policy implementation that treats horizontal and vertical
	positioning equivalently and independently. Old caret policy methods
	deprecated and not all options work correctly with old methods.
      </li>
      <li>
	Extra fold points for C, C++, Java, ... for fold comments //{ .. //} and
	#if / #ifdef .. #endif and the #region .. #endregion feature of C#.
      </li>
      <li>
	Scintilla method to find the height in pixels of a line. Currently returns the
	same result for every line as all lines are same height.
      </li>
      <li>
	Separate make file, scintilla_vc6.mak, for Scintilla to use Visual C++
	version 6 since main makefile now assumes VS .NET.
	VS .NET project files available for combined Scintilla and
	SciTE in scite/boundscheck.
      </li>
      <li>
	SciTE automatically recognizes Unicode files based
	on their Byte Order Marks and switches to Unicode mode.
	On Windows, where SciTE supports Unicode display, this
	allows display of non European characters.
	The file is saved back into the same character encoding unless
	the user decides to switch using the File | Encoding menu.
      </li>
      <li>
	Handling of character input changed so that a fillup character, typically '('
	displays a calltip when an autocompletion list was being displayed.
      </li>
      <li>
	Multiline strings lexed better for C++ and Lua.
      </li>
      <li>
	Regular expressions in JavaScript within hypertext files are lexed better.
      </li>
      <li>
	On Windows, Scintilla exports a function called Scintilla_DirectFunction
	that can be used the same as the function returned by GetDirectFunction.
      </li>
      <li>
	Scintilla converts line endings of text obtained from the clipboard to
	the current default line endings.
      </li>
      <li>
	New SciTE property ensure.final.line.end can ensure that saved files
	always end with a new line as this is required by some tools.
	The ensure.consistent.line.ends property ensures all line ends are the
	current default when saving files.
	The strip.trailing.spaces property now works on the buffer so the
	buffer in memory and the file on disk are the same after a save is performed.
      </li>
      <li>
	The SciTE expand abbreviation command again allows '|' characters
	in expansions to be quoted by using '||'.
      </li>
      <li>
	SciTE on Windows can send data to the find tool through standard
	input rather than using a command line argument to avoid problems
	with quoting command line arguments.
      </li>
      <li>
	The Stop Executing command in SciTE on Windows improved to send
	a Ctrl+Z character to the tool. Better messages when stopping a tool.
      </li>
      <li>
	Autocompletion can automatically "fill up" when one of a set of characters is
	type with the autocomplete.&lt;lexer&gt;.fillups property.
      </li>
      <li>
	New predefined properties in SciTE, SelectionStartColumn, SelectionStartLine,
	SelectionEndColumn, SelectionEndLine can be used to integrate with other
	applications.
      </li>
      <li>
	Environment variables are available as properties in SciTE.
      </li>
      <li>
	SciTE on Windows keeps status line more current.
      </li>
      <li>
	Abbreviations work in SciTE on Linux when first opened.
      </li>
      <li>
	File saving fixed in SciTE to ensure files are not closed when they can not be
	saved because of file permissions. Also fixed a problem with buffers that
	caused files to not be saved.
      </li>
      <li>
	SciTE bug fixed where monospace mode not remembered when saving files.
	Some searching options now remembered when switching files.
      </li>
      <li>
	SciTE on Linux now waits on child termination when it shuts a child down
	to avoid zombies.
      </li>
      <li>
	SciTE on Linux has a Print menu command that defaults to invoking a2ps.
      </li>
      <li>
	Fixed incorrect highlighting of indentation guides in SciTE for Python.
      </li>
      <li>
	Crash fixed in Scintilla when calling GetText for 0 characters.
      </li>
      <li>
	Exporting as LaTeX improved when processing backslashes and tabs
	and setting up font.
      </li>
      <li>
	Crash fixed in SciTE when exporting or copying as RTF.
      </li>
      <li>
	SciTE session loading fixed to handle more than 10 files in session.
      </li>
    </ul>
    <h3>
       <a href="https://prdownloads.sourceforge.net/scintilla/scite146.zip?download">Release 1.46</a>
    </h3>
    <ul>
      <li>
	Released on 10 May 2002.
      </li>
      <li>
	Set of lexers compiled into Scintilla can now be changed by adding and
	removing lexer source files from scintilla/src and running LexGen.py.
      </li>
      <li>
	SCN_ZOOM notification provided by Scintilla when user changes zoom level.
	Method to determine width of strings in pixels so that elements can be sized
	relative to text size.
	SciTE changed to keep line number column displaying a given
	number of characters.
      </li>
      <li>
	The logical width of the document used to determine scroll bar range can be set.
      </li>
      <li>
	Setting to allow vertical scrolling to display last line at top rather than
	bottom of window.
      </li>
      <li>
	Read-only mode improved to avoid changing the selection in most cases
	when a modification is attempted. Drag and drop cursors display correctly
	for read-only in some cases.
      </li>
      <li>
	Visual C++ options in make files changed to suit Visual Studio .NET.
      </li>
      <li>
	Scintilla.iface includes feature types for enumerations and lexers.
      </li>
      <li>
	Lua lexer improves handling of literal strings and copes with nested literal strings.
      </li>
      <li>
	Diff lexer changed to treat lines starting with "***" similarly to "---".
	Symbolic names defined for lexical classes.
      </li>
      <li>
	nncrontab lexer improved.
      </li>
      <li>
	Turkish fonts (iso8859-9) supported on GTK+.
      </li>
      <li>
	Automatic close tag feature for XML and HTML in SciTE.
      </li>
      <li>
	Automatic indentation in SciTE improved.
      </li>
      <li>
	Maximum number of buffers available in SciTE increased. May be up to 100
	although other restrictions on menu length limit the real maximum.
      </li>
      <li>
	Save a Copy command added to SciTE.
      </li>
      <li>
	Export as TeX command added to SciTE.
      </li>
      <li>
	Export as HTML command in SciTE respects Use Monospaced Font and
	background colour settings.
      </li>
      <li>
	Compilation problem on Solaris fixed.
      </li>
      <li>
	Order of files displayed for SciTE's previous and next menu and key commands
	are now consistent.
      </li>
      <li>
	Saving of MRU in recent file changed so files open when SciTE quit
	are remembered.
      </li>
      <li>
	More variants of ctags tags handled by Open Selected Filename in SciTE.
      </li>
      <li>
	JavaScript embedded in XML highlighted again.
      </li>
      <li>
	SciTE status bar updated after changing parameters in case they are being
	displayed in status bar.
      </li>
      <li>
	Crash fixed when handling some multi-byte languages.
      </li>
      <li>
	Crash fixed when replacing end of line characters.
      </li>
      <li>
	Bug in SciTE fixed in multiple buffer mode where automatic loading
	turned on could lead to losing file contents.
      </li>
      <li>
	Bug in SciTE on GTK+ fixed where dismissing dialogs with close box led to
	those dialogs never being shown again.
      </li>
      <li>
	Bug in SciTE on Windows fixed where position.tile with default positions
	led to SciTE being positioned off-screen.
      </li>
      <li>
	Bug fixed in read-only mode, clearing all deletes contraction state data
	leading to it not being synchronized with text.
      </li>
      <li>
	Crash fixed in SciTE on Windows when tab bar displayed.
      </li>
    </ul>
    <h3>
       <a href="https://prdownloads.sourceforge.net/scintilla/scite145.zip?download">Release 1.45</a>
    </h3>
    <ul>
      <li>
	Released on 15 March 2002.
      </li>
      <li>
	Line layout cache implemented to improve performance by maintaining
	the positioning of characters on lines. Can be set to cache nothing,
	the line with the caret, the visible page or the whole document.
      </li>
      <li>
	Support, including a new lexer, added for Matlab programs.
      </li>
      <li>
	Lua folder supports folding {} ranges and compact mode.
	Lua lexer styles floating point numbers in number style instead of
	setting the '.' in operator style.
	Up to 6 sets of keywords.
	Better support for [[ although only works well
	when all on one line.
      </li>
      <li>
	Python lexer improved to handle floating point numbers that contain negative
	exponents and that start with '.'.
      </li>
      <li>
	When performing a rectangular paste, the caret now remains at the
	insertion point.
      </li>
      <li>
	On Windows with a wheel mouse, page-at-a-time mode is recognized.
      </li>
      <li>
	Read-only mode added to SciTE with a property to initialize it and another property,
	$(ReadOnly) available to show this mode in the status bar.
      </li>
      <li>
	SciTE status bar can show the number of lines in the selection
	with the $(SelHeight) property.
      </li>
      <li>
	SciTE's "Export as HTML" command uses the current character set to produce
	correct output for non-Western-European character sets, such as Russian.
      </li>
      <li>
	SciTE's "Export as RTF" fixed to produce correct output when file contains '\'.
      </li>
      <li>
	SciTE goto command accepts a column as well as a line.
	If given a column, it selects the word at that column.
      </li>
      <li>
	SciTE's Build, Compile and Go commands are now disabled if no
	action has been assigned to them.
      </li>
      <li>
	The Refresh button in the status bar has been removed from SciTE on Windows.
      </li>
      <li>
	Bug fixed in line wrap mode where cursor up or down command did not work.
      </li>
      <li>
	Some styling bugs fixed that were due to a compilation problem with
	gcc and inline functions with same name but different code.
      </li>
      <li>
	The way that lexers loop over text was changed to avoid accessing beyond the
	end or setting beyond the end. May fix some bugs and make the code safer but
	may also cause new bugs.
      </li>
      <li>
	Bug fixed in HTML lexer's handling of SGML.
      </li>
      <li>
	Bug fixed on GTK+/X where lines wider than 32767 pixels did not display.
      </li>
      <li>
	SciTE bug fixed with file name generation for standard property files.
      </li>
      <li>
	SciTE bug fixed with Open Selected Filename command when used with
	file name and line number combination.
      </li>
      <li>
	In SciTE, indentation and tab settings stored with buffers so maintained correctly
	as buffers selected.
	The properties used to initialize these settings can now be set separately for different
	file patterns.
      </li>
      <li>
	Thread safety improved on Windows with a critical section protecting the font
	cache and initialization of globals performed within Scintilla_RegisterClasses.
	New Scintilla_ReleaseResources call provided to allow explicit freeing of resources
	when statically bound into another application. Resources automatically freed
	in DLL version. The window classes are now unregistered as part of resource
	freeing which fixes bugs that occurred in some containers such as Internet Explorer.
      </li>
      <li>
	'make install' fixed on Solaris.
      </li>
      <li>
	Bug fixed that could lead to a file being opened twice in SciTE.
      </li>
    </ul>
    <h3>
       <a href="https://prdownloads.sourceforge.net/scintilla/scite144.zip?download">Release 1.44</a>
    </h3>
    <ul>
      <li>
	Released on 4 February 2002.
      </li>
      <li>
	Crashing bug fixed in Editor::Paint.
      </li>
      <li>
	Lua lexer no longer treats '.' as a word character and
	handles 6 keyword sets.
      </li>
      <li>
	WordStartPosition and WordEndPosition take an onlyWordCharacters
	argument.
      </li>
      <li>
	SciTE option for simplified automatic indentation which repeats
	the indentation of the previous line.
      </li>
      <li>
	Compilation fix on Alpha because of 64 bit.
      </li>
      <li>
	Compilation fix for static linking.
      </li>
      <li>
	Limited maximum line length handled to 8000 characters as previous
	value of 16000 was causing stack exhaustion crashes for some.
      </li>
      <li>
	When whole document line selected, only the last display line gets
	the extra selected rectangle at the right hand side rather than
	every display line.
      </li>
      <li>
	Caret disappearing bug fixed for the case that the caret was not on the
	first display line of a document line.
      </li>
      <li>
	SciTE bug fixed where untitled buffer containing text was sometimes
	deleted without chance to save.
      </li>
      <li>
	SciTE bug fixed where use.monospaced not working with
	multiple buffers.
      </li>
    </ul>
    <h3>
       <a href="https://prdownloads.sourceforge.net/scintilla/scite143.zip?download">Release 1.43</a>
    </h3>
    <ul>
      <li>
	Released on 19 January 2002.
      </li>
      <li>
	Line wrapping robustness and performance improved in Scintilla.
      </li>
      <li>
	Line wrapping option added to SciTE for both edit and output panes.
      </li>
      <li>
	Static linking on Windows handles cursor resource better.
	Documentation of static linking improved.
      </li>
      <li>
	Autocompletion has an option to delete any word characters after the caret
	upon selecting an item.
      </li>
      <li>
	FOX version identified by PLAT_FOX in Platform.h.
      </li>
      <li>
	Calltips in SciTE use the calltip.&lt;lexer&gt;.word.characters setting to
	correctly find calltips for functions that include characters like '$' which
	is not normally considered a word character.
      </li>
      <li>
	SciTE has a command to show help on itself which gets hooked up to displaying
	SciTEDoc.html.
      </li>
      <li>
	SciTE option calltip.&lt;lexer&gt;.end.definition to display help text on a
	second line of calltip.
      </li>
      <li>
	Fixed the handling of the Buffers menu on GTK+ to ensure current buffer
	indicated and no warnings occur.
	Changed some menu items on GTK+ version to be same as Windows version.
      </li>
      <li>
	use.monospaced property for SciTE determines initial state of Use Monospaced Font
	setting.
      </li>
      <li>
	The SciTE Complete Symbol command now works when there are no word
	characters before the caret, even though it is slow to display the whole set of
	symbols.
      </li>
      <li>
	Function names removed from SciTE's list of PHP keywords. The full list of
	predefined functions is available from another web site mentioned on the
	Extras page.
      </li>
      <li>
	Crashing bug at startup on GTK+ for some configurations fixed.
      </li>
      <li>
	Crashing bug on GTK+ on 64 bit platforms fixed.
      </li>
      <li>
	Compilation problem with some compilers fixed in GTK+.
      </li>
      <li>
	Japanese text entry improved on Windows 9x.
      </li>
      <li>
        SciTE recent files directory problem on Windows when HOME and SciTE_HOME
	environment variables not set is now the directory of the executable.
      </li>
      <li>
	Session files no longer include untitled buffers.
      </li>
    </ul>
    <h3>
       <a href="https://prdownloads.sourceforge.net/scintilla/scite142.zip?download">Release 1.42</a>
    </h3>
    <ul>
      <li>
	Released on 24 December 2001.
      </li>
      <li>
	Better localization support including context menus and most messages.
	Translations of the SciTE user interface available for Bulgarian,
	French, German, Italian, Russian, and Turkish.
      </li>
      <li>
	Can specify a character to use to indicate control characters
	rather than having them displayed as mnemonics.
      </li>
      <li>
	Scintilla key command for backspace that will not delete line
	end characters.
      </li>
      <li>
	Scintilla method to find start and end of words.
      </li>
      <li>
	SciTE on GTK+ now supports the load.on.activate and save.on.deactivate
	properties in an equivalent way to the Windows version.
      </li>
      <li>
	The output pane of SciTE on Windows is now interactive so command line
	utilities that prompt for input or confirmation can be used.
      </li>
      <li>
	SciTE on Windows can choose directory for a "Find in Files"
	command like the GTK+ version could.
      </li>
      <li>
	SciTE can now load a set of API files rather than just one file.
      </li>
      <li>
	ElapsedTime class added to Platform for accurate measurement of durations.
	Used for debugging and for showing the user how long commands take in SciTE.
      </li>
      <li>
	Baan lexer added.
      </li>
      <li>
	In C++ lexer, document comment keywords no longer have to be at the start
	of the line.
      </li>
      <li>
	PHP lexer changed to match keywords case insensitively.
      </li>
      <li>
	More shell keywords added.
      </li>
      <li>
	SciTE support for VoiceXML added to xml.properties.
      </li>
       <li>
	In SciTE the selection is not copied to the find field of the Search and Replace
	dialogs if it contains end of line characters.
      </li>
      <li>
	SciTE on Windows has a menu item to decide whether to respond to other
	instances which are performing their check.if.already.open check.
      </li>
      <li>
	SciTE accelerator key for Box Comment command changed to avoid problems
	in non-English locales.
      </li>
      <li>
	SciTE context menu includes Close command for the editor pane and
	Hide command for the output pane.
      </li>
      <li>
	output: command added to SciTE director interface to add text to the
	output pane. The director interface can execute commands (such as tool
	commands with subsystem set to 3) by sending a macro:run message.
      </li>
      <li>
	SciTE on GTK+ will defer to the Window Manager for position if position.left or
	position.top not set and for size if position.width or position.height not set.
      </li>
      <li>
	SciTE on Windows has a position.tile property to place a second instance
	to the right of the first.
      </li>
      <li>
	 Scintilla on Windows again supports EM_GETSEL and EM_SETSEL.
      </li>
      <li>
	Problem fixed in Scintilla on Windows where control ID is no longer cached
	as it could be changed by external code.
      </li>
      <li>
	Problems fixed in SciTE on Windows when finding any other open instances at
	start up when check.if.already.open is true.
      </li>
      <li>
	Bugs fixed in SciTE where command strings were not always having
	variables evaluated.
      </li>
      <li>
	Bugs fixed with displaying partial double-byte and Unicode characters
	in rectangular selections and at the edge when edge mode is EDGE_BACKGROUND.
	Column numbers reported by GetColumn treat multiple byte characters as one column
	rather than counting bytes.
      </li>
      <li>
	Bug fixed with caret movement over folded lines.
      </li>
      <li>
        Another bug fixed with tracking selection in secondary views when performing
	modifications.
      </li>
      <li>
	Horizontal scrolling and display of long lines optimized.
      </li>
      <li>
	Cursor setting in Scintilla on GTK+ optimized.
      </li>
      <li>
	Experimental changeable style attribute.
	Set to false to make text read-only.
	Currently only stops caret from being within not-changeable
	text and does not yet stop deleting a range that contains
	not-changeable text.
	Can be used from SciTE by adding notchangeable to style entries.
      </li>
      <li>
	Experimental line wrapping.
	Currently has performance and appearance problems.
      </li>
    </ul>
    <h3>
       <a href="https://prdownloads.sourceforge.net/scintilla/scite141.zip?download">Release 1.41</a>
    </h3>
    <ul>
      <li>
	Released on 6 November 2001.
      </li>
      <li>
        Changed Platform.h to not include platform	headers. This lessens likelihood and impact of
	name clashes from system headers and also speeds up compilation.
	Renamed DrawText to DrawTextNoClip to avoid name clash.
      </li>
      <li>
        Changed way word functions work to treat a sequence of punctuation as
	a word. This is more sensible and also more compatible with other editors.
      </li>
      <li>
        Cursor changes over the margins and selection on GTK+ platform.
      </li>
      <li>
        SC_MARK_BACKGROUND is a marker that only changes the line's background colour.
      </li>
      <li>
	Enhanced Visual Basic lexer handles character date and octal literals,
	and bracketed keywords for VB.NET. There are two VB lexers, vb and vbscript
	with type indication characters like ! and $ allowed at the end of identifiers
	in vb but not vbscript. Lexer states now separate from those used for C++ and
	names start with SCE_B.
      </li>
      <li>
         Lexer added for Bullant language.
      </li>
      <li>
         The horizontal scroll position, xOffset, is now exposed through the API.
      </li>
      <li>
         The SCN_POSCHANGED notification is deprecated as it was causing confusion.
	 Use SCN_UPDATEUI  instead.
      </li>
      <li>
         Compilation problems fixed for some versions of gcc.
      </li>
      <li>
        Support for WM_GETTEXT restored on Windows.
      </li>
      <li>
        Double clicking on an autocompletion list entry works on GTK+.
      </li>
      <li>
        Bug fixed with case insensitive sorts for autocompletion lists.
      </li>
      <li>
        Bug fixed with tracking selection in secondary views when performing modifications.
      </li>
      <li>
        SciTE's abbreviation expansion feature will now indent expansions to the current
	indentation level if indent.automatic is on.
      </li>
      <li>
        SciTE allows setting up of parameters to commands from a dialog and can also
       show this dialog automatically to prompt for arguments when running a command.
      </li>
      <li>
        SciTE's Language menu (formerly Options | Use Lexer) is now defined by the
	menu.language property rather than being hardcoded.
      </li>
      <li>
        The user interface of SciTE can be localized to a particular language by editing
	a locale.properties file.
      </li>
      <li>
        On Windows, SciTE will try to move to the front when opening a new file from
	the shell and using check.if.already.open.
      </li>
      <li>
        SciTE can display the file name and directory in the title bar in the form
	"file @ directory" when title.full.path=2.
      </li>
      <li>
        The SciTE time.commands property reports the time taken by a command as well
	as its status when completed.
      </li>
      <li>
        The SciTE find.files property is now a list separated by '|' characters and this list is
	added into the Files pull down of the Find in Files dialog.
      </li>
    </ul>
    <h3>
       <a href="https://prdownloads.sourceforge.net/scintilla/scite140.zip?download">Release 1.40</a>
    </h3>
    <ul>
      <li>
	Released on 23 September 2001.
      </li>
      <li>
	Removal of emulation of Win32 RichEdit control in core of Scintilla.
	<em>This change may be incompatible with existing client code.</em>
	Some emulation still done in Windows platform layer.
      </li>
      <li>
	SGML support in the HTML/XML lexer.
      </li>
      <li>
	SciTE's "Stop Executing" command will terminate GUI programs on
	Windows NT and Windows 2000.
      </li>
      <li>
	StyleContext class helps construct lexers that are simple and accurate.
	Used in the C++, Eiffel, and Python lexers.
      </li>
      <li>
	Clipboard operations in GTK+ version convert between platform '\n' line endings and
	currently chosen line endings.
      </li>
      <li>
	Any character in range 0..255 can be used as a marker.
	This can be used to support numbered bookmarks, for example.
      </li>
      <li>
	The default scripting language for ASP can be set.
      </li>
      <li>
	New lexer and other support for crontab files used with the nncron scheduler.
      </li>
      <li>
	Folding of Python improved.
      </li>
      <li>
	The ` character is treated as a Python operator.
      </li>
      <li>
	Line continuations ("\" at end of line) handled inside Python strings.
      </li>
      <li>
	More consistent handling of line continuation ('\' at end of line) in
	C++ lexer.
	This fixes macro definitions that span more than one line.
      </li>
      <li>
	C++ lexer can understand Doxygen keywords in doc comments.
      </li>
      <li>
	SciTE on Windows allows choosing to open the "open" dialog on the directory
	of the current file rather than in the default directory.
      </li>
      <li>
	SciTE on Windows handles command line arguments in "check.if.already.open"
	correctly when the current directory of the new instance is different to the
	already open instance of SciTE.
      </li>
      <li>
	"cwd" command (change working directory) defined for SciTE director interface.
      </li>
      <li>
	SciTE "Export As HTML" produces better, more compliant, and shorter files.
      </li>
      <li>
	SciTE on Windows allows several options for determining default file name
	for exported files.
      </li>
      <li>
	Automatic indentation of Python in SciTE fixed.
      </li>
      <li>
	Exported HTML can support folding.
      </li>
      <li>
	Bug fixed in SCI_GETTEXT macro command of director interface.
      </li>
      <li>
	Cursor leak fixed on GTK+.
      </li>
      <li>
	During SciTE shutdown, "identity" messages are no longer sent over the director interface.
      </li>
    </ul>
    <h3>
       <a href="https://prdownloads.sourceforge.net/scintilla/scite139.zip?download">Release 1.39</a>
    </h3>
    <ul>
      <li>
	Released on 22 August 2001.
      </li>
      <li>
	Windows version requires msvcrt.dll to be available so will not work
	on original Windows 95 version 1. The msvcrt.dll file is installed
	by almost everything including Internet Explorer so should be available.
      </li>
      <li>
	Flattened tree control style folding margin. The SciTE fold.plus option is
	now fold.symbols and has more values for the new styles.
      </li>
      <li>
	Mouse dwell events are generated when the user holds the mouse steady
	over Scintilla.
      </li>
      <li>
      PositionFromPointClose is like PositionFromPoint but returns
      INVALID_POSITION when point outside window or after end of line.
      </li>
      <li>
      Input of Hungarian and Russian characters in GTK+ version works by
      truncating input to 8 bits if in the range of normal characters.
      </li>
      <li>
      Better choices for font descriptors on GTK+ for most character sets.
      </li>
      <li>
      GTK+ Scintilla is destroyed upon receiving destroy signal rather than
      destroy_event signal.
      </li>
      <li>
      Style setting that force upper or lower case text.
      </li>
      <li>
      Case-insensitive autocompletion lists work correctly.
      </li>
      <li>
      Keywords can be prefix based so ^GTK_ will treat all words that start
      with GTK_ as keywords.
      </li>
      <li>
      Horizontal scrolling can be jumpy rather than gradual.
      </li>
      <li>
      GetSelText places a '\0' in the buffer if the selection is empty..
      </li>
      <li>
      EnsureVisible split into two methods EnsureVisible which will not scroll to show
      the line and EnsureVisibleEnforcePolicy which may scroll.
      </li>
      <li>
      Python folder has options to fold multi-line comments and triple quoted strings.
      </li>
      <li>
      C++ lexer handles keywords before '.' like "this.x" in Java as keywords.
      Compact folding mode option chooses whether blank lines after a structure are
      folded with that structure. Second set of keywords with separate style supported.
      </li>
      <li>
      Ruby lexer handles multi-line comments.
      </li>
      <li>
      VB has folder.
      </li>
      <li>
      PHP lexer has an operator style, handles "&lt;?" and "?&gt;" inside strings
      and some comments.
      </li>
      <li>
      TCL lexer which is just an alias for the C++ lexer so does not really
      understand TCL syntax.
      </li>
      <li>
      Error lines lexer has styles for Lua error messages and .NET stack traces.
      </li>
      <li>
      Makefile lexer has a target style.
      </li>
      <li>
      Lua lexer handles some [[]] string literals.
      </li>
      <li>
      HTML and XML lexer have a SCE_H_SGML state for tags that
      start with "&lt;!".
      </li>
      <li>
      Fixed Scintilla bugs with folding. When modifications were performed near
      folded regions sometimes no unfolding occurred when it should have. Deleting a
      fold causing character sometimes failed to update fold information correctly.
      </li>
      <li>
      Better support for Scintilla on GTK+ for Win32 including separate
      PLAT_GTK_WIN32 definition and correct handling of rectangular selection
      with clipboard operations.
      </li>
      <li>
      SciTE has a Tools | Switch Pane (Ctrl+F6) command to switch focus between
      edit and output panes.
      </li>
      <li>
      SciTE option output.scroll allows automatic scrolling of output pane to
      be turned off.
      </li>
      <li>
      Commands can be typed into the SciTE output pane similar to a shell window.
      </li>
      <li>
      SciTE properties magnification and output magnification set initial zoom levels.
      </li>
      <li>
      Option for SciTE comment block command to place comments at start of line.
      </li>
      <li>
       SciTE for Win32 has an option to minimize to the tray rather than the task bar.
      </li>
      <li>
      Close button on SciTE tool bar for Win32.
      </li>
      <li>
      SciTE compiles with GCC 3.0.
      </li>
      <li>
      SciTE's automatic indentation of C++ handles braces without preceding keyword
      correctly.
      </li>
      <li>
      Bug fixed with GetLine method writing past the end of where it should.
      </li>
      <li>
      Bug fixed with mouse drag automatic scrolling when some lines were folded.
      </li>
      <li>
      Bug fixed because caret XEven setting was inverted.
      </li>
      <li>
      Bug fixed where caret was initially visible even though window was not focussed.
      </li>
      <li>
      Bug fixed where some file names could end with "\\" which caused slow
      downs on Windows 9x.
      </li>
      <li>
      On Win32, SciTE Replace dialog starts with focus on replacement text.
      </li>
      <li>
      SciTE Go to dialog displays correct current line.
      </li>
      <li>
      Fixed bug with SciTE opening multiple files at once.
      </li>
      <li>
      Fixed bug with Unicode key values reported to container truncated.
      </li>
      <li>
      Fixed bug with unnecessary save point notifications.
      </li>
      <li>
      Fixed bugs with indenting and unindenting at start of line.
      </li>
      <li>
      Monospace Font setting behaves more consistently.
      </li>
    </ul>
    <h3>
       <a href="https://prdownloads.sourceforge.net/scintilla/scite138.zip?download">Release 1.38</a>
    </h3>
    <ul>
      <li>
	Released on 23 May 2001.
      </li>
      <li>
	Loadable lexer plugins on Windows.
      </li>
      <li>
	Ruby lexer and support.
      </li>
      <li>
	Lisp lexer and support.
      </li>
      <li>
	Eiffel lexer and support.
      </li>
      <li>
	Modes for better handling of Tab and BackSpace keys within
	indentation. Mode to avoid autocompletion list cancelling when
	there are no viable matches.
      </li>
      <li>
	ReplaceTarget replaced with two calls ReplaceTarget
	(which is incompatible with previous ReplaceTarget) and
	ReplaceTargetRE. Both of these calls have a count first
	parameter which allows using strings containing nulls.
	SearchInTarget and SetSearchFlags functions allow
	specifying a search in several simple steps which helps
	some clients which can not create structs or pointers easily.
      </li>
      <li>
	Asian language input through an Input Method Editor works
	on Windows 2000.
      </li>
      <li>
	On Windows, control characters can be entered through use of
	the numeric keypad in conjunction with the Alt key.
      </li>
      <li>
	Document memory allocation changed to grow exponentially
	which reduced time to load a 30 Megabyte file from
	1000 seconds to 25. Change means more memory may be used.
      </li>
      <li>
	Word part movement keys now handled in Scintilla rather than
	SciTE.
      </li>
      <li>
	Regular expression '^' and '$' work more often allowing insertion
	of text at start or end of line with a replace command.
	Backslash quoted control characters \a, \b, \f, \t, and \v
	recognized within sets.
      </li>
      <li>
	Session files for SciTE.
      </li>
      <li>
	Export as PDF command hidden in SciTE as it often failed.
	Code still present so can be turned on by those willing to cope.
      </li>
      <li>
	Bug fixed in HTML lexer handling % before &gt; as end ASP
	even when no start ASP encountered.
        Bug fixed when scripts ended with a quoted string and
        end tag was not seen.
      </li>
      <li>
	Bug fixed on Windows where context menu key caused menu to
	appear in corner of screen rather than within window.
      </li>
      <li>
	Bug fixed in SciTE's Replace All command not processing
	whole file when replace string longer than search string.
      </li>
      <li>
	Bug fixed in SciTE's MRU list repeating entries if Ctrl+Tab
	used when all entries filled.
      </li>
      <li>
	ConvertEOLs call documentation fixed.
      </li>
    </ul>
    <h3>
       <a href="https://prdownloads.sourceforge.net/scintilla/scite137.zip?download">Release 1.37</a>
    </h3>
    <ul>
      <li>
	Released on 17 April 2001.
      </li>
      <li>
	Bug fixed with scroll bars being invisible on GTK+ 1.2.9.
      </li>
      <li>
	Scintilla and SciTE support find and replace using simple regular
	expressions with tagged expressions. SciTE supports C '\' escapes
	in the Find and Replace dialogs.
	Replace in Selection available in SciTE.
      </li>
      <li>
	Scintilla has a 'target' feature for replacing code rapidly without
	causing display updates.
      </li>
      <li>
	Scintilla and SciTE on GTK+ support file dropping from file managers
	such as Nautilus and gmc. Files or other URIs dropped on Scintilla
	result in a URIDropped notification.
      </li>
      <li>
	Lexers may have separate Lex and Fold functions.
      </li>
      <li>
	Lexer infrastructure improved to allow for plug in lexers and for referring
	to lexers by name rather than by ID.
      </li>
      <li>
	Ada lexer and support added.
      </li>
      <li>
	Option in both Scintilla and SciTE to treat both left and right margin
	as equally important when repositioning visible area in response to
	caret movement. Default is to prefer visible area positioning which
	minimizes the horizontal scroll position thus favouring the left margin.
      </li>
      <li>
	Caret line highlighting.
      </li>
      <li>
	Commands to delete from the caret to the end of line and
	from the caret to the beginning of line.
      </li>
      <li>
	SciTE has commands for inserting and removing block comments and
	for inserting stream comments.
      </li>
      <li>
	SciTE Director interface uses C++ '\' escapes to send control characters.
      </li>
      <li>
	SciTE Director interface adds more commands including support for macros.
      </li>
      <li>
	SciTE has menu options for recording and playing macros which are visible
	when used with a companion program that supports these features.
      </li>
      <li>
	SciTE has an Expand Abbreviation command.
	Abbreviations are stored in a global abbrev.properties file.
      </li>
      <li>
	SciTE has a Full Screen command to switch between a normal window
	size and using the full screen. On Windows, the menu bar can be turned
	off when in full screen mode.
      </li>
      <li>
	SciTE has a Use monospaced font command to switch between the normal
	set of fonts and one size of a particular fixed width font.
      </li>
      <li>
	SciTE's use of tabs can be controlled for particular file names
	as well as globally.
      </li>
      <li>
	The contents of SciTE's status bar can be defined by a property and
	include variables. On Windows, several status bar definitions can be active
	with a click on the status bar cycling through them.
      </li>
      <li>
	Copy as RTF command in SciTE on Windows to allow pasting
	styled text into word processors.
      </li>
      <li>
	SciTE can allow the use of non-alphabetic characters in
	Complete Symbol lists and can automatically display this autocompletion
	list when a trigger character such as '.' is typed.
	Complete word can be set to pop up when the user is typing a word and
	there is only one matching word in the document.
      </li>
      <li>
	SciTE lists the imported properties files on a menu to allow rapid
	access to them.
      </li>
      <li>
	SciTE on GTK+ improvements to handling accelerator keys and focus
	in dialogs. Message boxes respond to key presses without the Alt key as
	they have no text entries to accept normal keystrokes.
      </li>
      <li>
	SciTE on GTK+ sets the application icon.
      </li>
      <li>
	SciTE allows setting the colours used to indicate the current
	error line.
      </li>
      <li>
	Variables within PHP strings have own style. Keyword list updated.
      </li>
      <li>
	Keyword list for Lua updated for Lua 4.0.
      </li>
      <li>
	Bug fixed in rectangular selection where rectangle still appeared
	selected after using cursor keys to move caret.
      </li>
      <li>
	Bug fixed in C++ lexer when deleting a '{' controlling a folded range
	led to that range becoming permanently invisible.
      </li>
      <li>
	Bug fixed in Batch lexer where comments were not recognized.
      </li>
      <li>
	Bug fixed with undo actions coalescing into steps incorrectly.
      </li>
      <li>
	Bug fixed with Scintilla on GTK+ positioning scroll bars 1 pixel
	over the Scintilla window leading to their sides being chopped off.
      </li>
      <li>
	Bugs fixed in SciTE when doing some actions led to the start
	or end of the file being displayed rather than the current location.
      </li>
      <li>
	Appearance of calltips fixed to look like document text including
	any zoom factor. Positioned to be outside current line even when
	multiple fonts and sizes used.
      </li>
      <li>
	Bug fixed in Scintilla macro support where typing Enter caused both a newline
	command and newline character insertion to be recorded.
      </li>
      <li>
	Bug fixed in SciTE on GTK+ where focus was moving
	between widgets incorrectly.
      </li>
      <li>
	Bug fixed with fold symbols sometimes not updating when
	the text changed.
      </li>
      <li>
	Bugs fixed in SciTE's handling of folding commands.
      </li>
      <li>
	Deprecated undo collection enumeration removed from API.
      </li>
    </ul>
    <h3>
       <a href="https://prdownloads.sourceforge.net/scintilla/scite136.zip?download">Release 1.36</a>
    </h3>
    <ul>
      <li>
	Released on 1 March 2001.
      </li>
      <li>
	Scintilla supports GTK+ on Win32.
      </li>
      <li>
	Some untested work on making Scintilla and SciTE 64 bit compatible.
	For users on GTK+ this requires including Scintilla.h before
	ScintillaWidget.h.
      </li>
      <li>
	HTML lexer allows folding HTML.
      </li>
      <li>
	New lexer for Avenue files which are used in the ESRI ArcView GIS.
      </li>
      <li>
	DOS Batch file lexer has states for '@', external commands, variables and
	operators.
      </li>
      <li>
	C++ lexer can fold comments of /* .. */ form.
      </li>
      <li>
	Better disabling of pop up menu items in Scintilla when in read-only mode.
      </li>
      <li>
	Starting to move to Doxygen compatible commenting.
      </li>
      <li>
	Director interface on Windows enables another application to control SciTE.
      </li>
      <li>
	Opening SciTE on Windows 9x sped up greatly for some cases.
      </li>
      <li>
	The command.build.directory property allows SciTE to run the build
	command in a different directory to the source files.
      </li>
      <li>
	SciTE on Windows allows setting foreground and background colours
	for printed headers and footers.
      </li>
      <li>
	Bug fixed in finding calltips in SciTE which led to no calltips for some identifiers.
      </li>
      <li>
	Documentation added for lexers and for the extension and director interfaces.
      </li>
      <li>
	SciTE menus rearranged with new View menu taking over some of the items that
	were under the Options menu. Clear All Bookmarks command added.
      </li>
      <li>
	Clear Output command in SciTE.
      </li>
      <li>
	SciTE on Windows gains an Always On Top command.
      </li>
      <li>
	Bug fixed in SciTE with attempts to define properties recursively.
      </li>
      <li>
	Bug fixed in SciTE properties where only one level of substitution was done.
      </li>
      <li>
	Bug fixed in SciTE properties where extensions were not being
	matched in a case insensitive manner.
      </li>
      <li>
	Bug fixed in SciTE on Windows where the Go to dialog displays the correct
	line number.
      </li>
      <li>
	In SciTE, if fold.on.open set then switching buffers also performs fold.
      </li>
      <li>
	Bug fixed in Scintilla where ensuring a line was visible in the presence of folding
	operated on the document line instead of the visible line.
      </li>
      <li>
	SciTE command line processing modified to operate on arguments in order and in
	two phases. First any arguments before the first file name are processed, then the
	UI is opened, then the remaining arguments are processed. Actions defined for the
	Director interface (currently only "open") may also be used on the command line.
	For example, "SciTE -open:x.txt" will start SciTE and open x.txt.
      </li>
      <li>
	Numbered menu items SciTE's Buffers menu and the Most Recently Used portion
	of the File menu go from 1..0 rather than 0..9.
      </li>
      <li>
	The tab bar in SciTE for Windows has numbers.
	The tab.hide.one option hides the tab bar until there is more than one buffer open.
      </li>
    </ul>
    <h3>
       <a href="https://prdownloads.sourceforge.net/scintilla/scite135.zip?download">Release 1.35</a>
    </h3>
    <ul>
      <li>
        Released on 29 January 2001.
      </li>
      <li>
        Rewritten and simplified widget code for the GTK+ version to enhance
        solidity and make more fully compliant with platform norms. This includes more
        normal handling of keystrokes so they are forwarded to containers correctly.
      </li>
      <li>
        User defined lists can be shown.
      </li>
      <li>
        Many fixes to the Perl lexer.
      </li>
      <li>
        Pascal lexer handles comments more correctly.
      </li>
      <li>
        C/C++/Java/JavaScipt lexer has a state for line doc comments.
      </li>
      <li>
        Error output lexer understands Sun CC messages.
      </li>
      <li>
        Make file lexer has variable, preprocessor, and operator states.
      </li>
      <li>
        Wider area given to an italics character that is at the end of a line to prevent it
	being cut off.
      </li>
      <li>
        Call to move the caret inside the currently visible area.
      </li>
      <li>
        Paste Rectangular will space fill on the left hand side of the pasted text as
	needed to ensure it is kept rectangular.
      </li>
      <li>
        Cut and Paste Rectangular does nothing in read-only mode.
      </li>
      <li>
        Undo batching changed so that a paste followed by typing creates two undo actions..
      </li>
      <li>
        A "visibility policy" setting for Scintilla determines which range of lines are displayed
	when a particular line is moved to. Also exposed as a property in SciTE.
      </li>
      <li>
        SciTE command line allows property settings.
      </li>
      <li>
        SciTE has a View Output command to hide or show the output pane.
      </li>
      <li>
        SciTE's Edit menu has been split in two with searching commands moved to a
	new Search menu. Find Previous and Previous Bookmark are in the Search menu.
      </li>
      <li>
        SciTE on Windows has options for setting print margins, headers and footers.
      </li>
      <li>
        SciTE on Windows has tooltips for toolbar.
      </li>
      <li>
        SciTE on GTK+ has properties for setting size of file selector.
      </li>
      <li>
        Visual and audio cues in SciTE on Windows enhanced.
      </li>
      <li>
        Fixed performance problem in SciTE for GTK+ by dropping the extra 3D
        effect on the content windows.
      </li>
      <li>
        Fixed problem in SciTE where choosing a specific lexer then meant
        that no lexer was chosen when files opened.
      </li>
      <li>
        Default selection colour changed to be visible on low colour displays.
      </li>
      <li>
        Fixed problems with automatically reloading changed documents in SciTE on
        Windows.
      </li>
      <li>
        Fixed problem with uppercase file extensions in SciTE.
      </li>
      <li>
        Fixed some problems when using characters >= 128, some of which were being
        incorrectly treated as spaces.
      </li>
      <li>
        Fixed handling multiple line tags, non-inline scripts, and XML end tags /&gt; in HTML/XML lexer.
      </li>
      <li>
        Bookmarks in SciTE no longer disappear when switching between buffers.
      </li>
    </ul>
    <h3>
       <a href="https://prdownloads.sourceforge.net/scintilla/scite134.zip?download">Release 1.34</a>
    </h3>
    <ul>
      <li>
        Released on 28 November 2000.
      </li>
      <li>
        Pascal lexer.
      </li>
      <li>
        Export as PDF in SciTE.
      </li>
      <li>
        Support for the OpenVMS operating system in SciTE.
      </li>
      <li>
        SciTE for GTK+ can check for another instance of SciTE
	editing a file and switch to it rather than open a second instance
	on one file.
      </li>
      <li>
        Fixes to quoting and here documents in the Perl lexer.
      </li>
      <li>
        SciTE on Windows can give extra visual and audio cues when a
	warning is shown or find restarts from beginning of file.
      </li>
      <li>
        Open Selected Filename command in SciTE. Also understands some
	warning message formats.
      </li>
      <li>
        Wider area for line numbers when printing.
      </li>
      <li>
        Better scrolling performance on GTK+.
      </li>
      <li>
        Fixed problem where rectangles with negative coordinates were
	invalidated leading to trouble with platforms that use
	unsigned coordinates.
      </li>
      <li>
        GTK+ Scintilla uses more compliant signalling code so that keyboard
	events should propagate to containers.
      </li>
      <li>
        Bug fixed with opening full or partial paths.
      </li>
      <li>
        Improved handling of paths in error messages in SciTE.
      </li>
      <li>
        Better handling of F6 in SciTE.
      </li>
    </ul>
    <h3>
       <a href="https://prdownloads.sourceforge.net/scintilla/scite133.zip?download">Release 1.33</a>
    </h3>
    <ul>
      <li>
        Released on 6 November 2000.
      </li>
      <li>
        XIM support for the GTK+ version of Scintilla ensures that more non-English
        characters can be typed.
      </li>
      <li>
        Caret may be 1, 2, or 3 pixels wide.
      </li>
      <li>
        Cursor may be switched to wait image during lengthy processing.
      </li>
      <li>
        Scintilla's internal focus flag is exposed for clients where focus is handled in
        complex ways.
      </li>
      <li>
        Error status defined for Scintilla to hold indication that an operation failed and the reason
        for that failure. No detection yet implemented but clients may start using the interface
        so as to be ready for when it does.
      </li>
      <li>
        Context sensitive help in SciTE.
      </li>
      <li>
        CurrentWord property available in SciTE holding the value of the word the
        caret is within or near.
      </li>
      <li>
        Apache CONF file lexer.
      </li>
      <li>
        Changes to Python lexer to allow 'as' as a context sensitive keyword and the
        string forms starting with u, r, and ur to be recognized.
      </li>
      <li>
        SCN_POSCHANGED notification now working and SCN_PAINTED notification added.
      </li>
      <li>
        Word part movement commands for cursoring between the parts of reallyLongCamelIdentifiers and
        other_ways_of_making_words.
      </li>
      <li>
        When text on only one line is selected, Shift+Tab moves to the previous tab stop.
      </li>
      <li>
        Tab control available for Windows version of SciTE listing all the buffers
        and making it easy to switch between them.
      </li>
      <li>
        SciTE can be set to automatically determine the line ending type from the contents of a
        file when it is opened.
      </li>
      <li>
        Dialogs in GTK+ version of SciTE made more modal and have accelerator keys.
      </li>
      <li>
        Find in Files command in GTK+ version of SciTE allows choice of directory.
      </li>
      <li>
        On Windows, multiple files can be opened at once.
      </li>
      <li>
        SciTE source broken up into more files.
      </li>
      <li>
        Scintilla headers made safe for C language, not just C++.
      </li>
      <li>
        New printing modes - force background to white and force default background to white.
      </li>
      <li>
        Automatic unfolding not occurring when Enter pressed at end of line bug fixed.
      </li>
      <li>
        Bugs fixed in line selection.
      </li>
      <li>
        Bug fixed with escapes in PHP strings in the HTML lexer.
      </li>
      <li>
        Bug fixed in SciTE for GTK+ opening files when given full paths.
      </li>
      <li>
        Bug fixed in autocompletion where user backspaces into existing text.
      </li>
      <li>
        Bugs fixed in opening files and ensuring they are saved before running.
        A case bug also fixed here.
      </li>
    </ul>
    <h3>
       <a href="https://prdownloads.sourceforge.net/scintilla/scite132.zip?download">Release 1.32</a>
    </h3>
    <ul>
      <li>
        Released on 8 September 2000.
      </li>
      <li>
        Fixes bugs in complete word and related code. Protection against a bug when
	receiving a bad argument.
      </li>
    </ul>
    <h3>
       <a href="https://prdownloads.sourceforge.net/scintilla/scite131.zip?download">Release 1.31</a>
    </h3>
    <ul>
      <li>
        Released on 6 September 2000.
      </li>
      <li>
        Scintilla is available as a COM control from the scintillactrl module in CVS.
      </li>
      <li>
        Style setting to underline text. Exposed in SciTE as "underlined".
      </li>
      <li>
        Style setting to make text invisible.
      </li>
      <li>
        SciTE has an extensibility interface that can be used to implement features such as
        a scripting language or remote control. An example use of this is the extlua module
        available from CVS which allows SciTE to be scripted in Lua.
      </li>
      <li>
        Many minor fixes to all of the lexers.
      </li>
      <li>
        New lexer for diff and patch files.
      </li>
      <li>
        Error message lexer understands Perl error messages.
      </li>
      <li>
        C/C++/Java lexer now supports C#, specifically verbatim strings and
	@ quoting of identifiers that are the same as keywords. SciTE has
	a set of keywords for C# and a build command set up for C#.
      </li>
      <li>
        Scintilla property to see whether in overtype or insert state.
      </li>
      <li>
         PosChanged notification fired when caret moved.
      </li>
      <li>
        Comboboxes in dialogs in SciTE on Windows can be horizontally scrolled.
      </li>
      <li>
        Autocompletion and calltips can treat the document as case sensitive or
        case insensitive.
      </li>
      <li>
        Autocompletion can be set to automatically choose the only
	element in a single element list.
      </li>
      <li>
        Set of characters that automatically complete an autocompletion list
	can be set.
      </li>
      <li>
        SciTE command to display calltip - useful when dropped because of
	editing.
      </li>
      <li>
        SciTE has a Revert command to go back to the last saved version.
      </li>
      <li>
        SciTE has an Export as RTF command. Save as HTML is renamed
	to Export as HTML and is located on the Export sub menu.
      </li>
      <li>
        SciTE command "Complete Word" searches document for any
	words starting with characters before caret.
      </li>
      <li>
        SciTE options for changing aspects of the formatting of files exported
	as HTML or RTF.
      </li>
      <li>
        SciTE "character.set" option for choosing the character
	set for all fonts.
      </li>
      <li>
        SciTE has a "Toggle all folds" command.
      </li>
      <li>
        The makefiles have changed. The makefile_vc and
	makefile_bor files in scintilla/win32 and scite/win32 have been
	merged into scintilla/win32/scintilla.mak and scite/win32/scite.mak.
	DEBUG may be defined for all make files and this will turn on
	assertions and for some make files will choose other debugging
	options.
      </li>
      <li>
         To make debugging easier and allow good use of BoundsChecker
	 there is a Visual C++ project file in scite/boundscheck that builds
	 all of Scintilla and SciTE into one executable.
      </li>
      <li>
         The size of the SciTE output window can be set with the
	 output.horizontal.size and output.vertical.size settings.
      </li>
      <li>
         SciTE status bar indicator for insert or overwrite mode.
      </li>
      <li>
        Performance improvements to autocompletion and calltips.
      </li>
      <li>
        A caret redraw problem when undoing is fixed.
      </li>
      <li>
        Crash with long lines fixed.
      </li>
      <li>
        Bug fixed with merging markers when lines merged.
      </li>
    </ul>
    <h3>
       <a href="https://prdownloads.sourceforge.net/scintilla/scite130.zip?download">Release 1.30</a>
    </h3>
    <ul>
      <li>
        Released on 26 July 2000.
      </li>
      <li>
        Much better support for PHP which is now an integral part of the HTML support.
      </li>
      <li>
        Start replacement of Windows-specific APIs with cross platform APIs.
        In 1.30, the new APIs are introduced but the old APIs are still available.
        For the GTK+ version, may have to include "WinDefs.h" explicitly to
        use the old APIs.
      </li>
      <li>
        "if" and "import" statements in SciTE properties files allows modularization into
        language-specific properties files and choices based upon platform.
        This means that SciTE is delivered with 9 language-specific properties files
        as well as the standard SciTEGlobal.properties file.
      </li>
      <li>
        Much lower resource usage on Windows 9x.
      </li>
      <li>
        "/p" option in SciTE on Windows for printing a file and then exiting.
      </li>
      <li>
        Options for printing with inverted brightness (when the screen is set to use
        a dark background) and to force black on white printing.
      </li>
      <li>
        Option for printing magnified or miniaturized from screen settings.
      </li>
      <li>
        In SciTE, Ctrl+F3 and Ctrl+Shift+F3 find the selection in the forwards and backwards
        directions respectively.
      </li>
      <li>
        Auto-completion lists may be set to cancel when the cursor goes before
        its start position or before the start of string being completed.
      </li>
      <li>
        Auto-completion lists automatically size more sensibly.
      </li>
      <li>
        SCI_CLEARDOCUMENTSTYLE zeroes all style bytes, ensures all
        lines are shown and deletes all folding information.
      </li>
      <li>
        On Windows, auto-completion lists are visually outdented rather than indented.
      </li>
      <li>
        Close all command in SciTE.
      </li>
      <li>
        On Windows multiple files can be dragged into SciTE.
      </li>
      <li>
        When saving a file, the SciTE option save.deletes.first deletes it before doing the save.
        This allows saving with a different capitalization on Windows.
      </li>
      <li>
        When use tabs option is off pressing the tab key inserts spaces.
      </li>
      <li>
        Bug in indicators leading to extra line drawn fixed.
      </li>
    </ul>
    <h3>
       <a href="https://prdownloads.sourceforge.net/scintilla/scite128.zip?download">Release 1.28</a>
    </h3>
    <ul>
      <li>
        Released on 27 June 2000.
      </li>
      <li>
         Fixes crash in indentation guides when indent size set to 0.
      </li>
      <li>
         Fixes to installation on GTK+/Linux. User properties file on GTK+ has a dot at front of name:
         .SciTEUser.properties. Global properties file location configurable at compile time
         defaulting to $prefix/share/scite. $prefix determined from Gnome if present else its
         /usr/local and can be overridden by installer. Gnome menu integration performed in
         make install if Gnome present.
      </li>
    </ul>
    <h3>
       <a href="https://prdownloads.sourceforge.net/scintilla/scite127.zip?download">Release 1.27</a>
    </h3>
    <ul>
      <li>
        Released on 23 June 2000.
      </li>
      <li>
         Indentation guides. View whitespace mode may be set to not display whitespace
	 in indentation.
      </li>
      <li>
        Set methods have corresponding gets for UndoCollection, BufferedDraw,
	CodePage, UsePalette, ReadOnly, CaretFore, and ModEventMask.
      </li>
      <li>
        Caret is continuously on rather than blinking while typing or holding down
	delete or backspace. And is now always shown if non blinking when focused on GTK+.
      </li>
      <li>
        Bug fixed in SciTE with file extension comparison now done in case insensitive way.
      </li>
      <li>
        Bugs fixed in SciTE's file path handling on Windows.
      </li>
      <li>
        Bug fixed with preprocessor '#' last visible character causing hang.
      </li>
    </ul>
    <h3>
       <a href="https://prdownloads.sourceforge.net/scintilla/scite126.zip?download">Release 1.26</a>
    </h3>
    <ul>
      <li>
        Released on 13 June 2000.
      </li>
      <li>
         Support for the Lua language in both Scintilla and SciTE.
      </li>
      <li>
        Multiple buffers may be open in SciTE.
      </li>
      <li>
        Each style may have a character set configured. This may determine
	the characters that are displayed by the style.
      </li>
      <li>
         In the C++ lexer, lexing of preprocessor source may either treat it all as being in
	 the preprocessor class or only the initial # and preprocessor command word as
	 being in the preprocessor class.
      </li>
      <li>
        Scintilla provides SCI_CREATEDOCUMENT, SCI_ADDREFDOCUMENT, and
	SCI_RELEASEDOCUMENT to make it easier for a container to deal with multiple
	documents.
      </li>
      <li>
        GTK+ specific definitions in Scintilla.h were removed to ScintillaWidget.h. All GTK+ clients will need to
	#include "ScintillaWidget.h".
      </li>
      <li>
        For GTK+, tools can be executed in the background by setting subsystem to 2.
      </li>
      <li>
        Keys in the properties files are now case sensitive. This leads to a performance increase.
      </li>
      <li>
        Menu to choose which lexer to use on a file.
      </li>
      <li>
        Tab size dialog on Windows.
      </li>
      <li>
        File dialogs enlarged on GTK+.
      </li>
      <li>
         Match Brace command bound to Ctrl+E on both platforms with Ctrl+] a synonym on Windows.
         Ctrl+Shift+E is select to matching brace. Brace matching tries to match to either the inside or the
         outside, depending on whether the cursor is inside or outside the braces initially.
	View End of Line bound to Ctrl+Shift+O.
      </li>
      <li>
        The Home key may be bound to move the caret to either the start of the line or the start of the
        text on the line.
      </li>
      <li>
        Visual C++ project file for SciTE.
      </li>
      <li>
        Bug fixed with current x location after Tab key.
      </li>
      <li>
        Bug fixed with hiding fold margin by setting fold.margin.width to 0.
      </li>
      <li>
        Bugs fixed with file name confusion on Windows when long and short names used, or different capitalizations,
	or relative paths.
      </li>
    </ul>
    <h3>
       <a href="https://prdownloads.sourceforge.net/scintilla/scite125.zip?download">Release 1.25</a>
    </h3>
    <ul>
      <li>
        Released on 9 May 2000.
      </li>
      <li>
        Some Unicode support on Windows. Treats buffer and API as UTF-8 and displays
	through UCS-2 of Windows.
      </li>
      <li>
        Automatic indentation. Indentation size can be different to tab size.
      </li>
      <li>
        Tool bar.
      </li>
      <li>
        Status bar now on Windows as well as GTK+.
      </li>
      <li>
        Input fields in Find and Replace dialogs now have history on both Windows and
	GTK+.
      </li>
      <li>
        Auto completion list items may be separated by a chosen character to allow spaces
	in items. The selected item may be changed through the API.
      </li>
      <li>
        Horizontal scrollbar can be turned off.
      </li>
      <li>
        Property to remove trailing spaces when saving file.
      </li>
      <li>
        On Windows, changed font size calculation to be more compatible with
	other applications.
      </li>
      <li>
        On GTK+, SciTE's global properties files are looked for in the directory specified in the
	SCITE_HOME environment variable if it is set. This allows hiding in a dot directory.
      </li>
      <li>
        Keyword lists in SciTE updated for JavaScript to include those destined to be used in
	the future. IDL includes XPIDL keywords as well as MSIDL keywords.
      </li>
      <li>
        Zoom level can be set and queried through API.
      </li>
      <li>
        New notification sent before insertions and deletions.
      </li>
      <li>
        LaTeX lexer.
      </li>
      <li>
        Fixes to folding including when deletions and additions are performed.
      </li>
      <li>
        Fix for crash with very long lines.
      </li>
      <li>
        Fix to affect all of rectangular selections with deletion and case changing.
      </li>
      <li>
        Removed non-working messages that had been included only for Richedit compatibility.
      </li>
    </ul>
    <h3>
       <a href="https://www.scintilla.org/scite124.zip">Release 1.24</a>
    </h3>
    <ul>
      <li>
        Released on 29 March 2000.
      </li>
      <li>
        Added lexing of IDL based on C++ lexer with extra UUID lexical class.
      </li>
      <li>
        Functions and associated keys for Line Delete, Line Cut, Line Transpose,
	Selection Lower Case and Selection Upper Case.
      </li>
      <li>
        Property setting for SciTE, eol.mode, chooses initial state of line end characters.
      </li>
      <li>
        Fixed bugs in undo history with small almost-contiguous changes being incorrectly coalesced.
      </li>
      <li>
        Fixed bugs with incorrect expansion of ContractionState data structures causing crash.
      </li>
      <li>
        Fixed bugs relating to null fonts.
      </li>
      <li>
        Fixed bugs where recolourization was not done sometimes when required.
      </li>
      <li>
        Fixed compilation problems with SVector.h.
      </li>
      <li>
        Fixed bad setting of fold points in Python.
      </li>
    </ul>
    <h3>
       <a href="https://prdownloads.sourceforge.net/scintilla/scite123.zip?download">Release 1.23</a>
    </h3>
    <ul>
      <li>
        Released on 21 March 2000.
      </li>
      <li>
        Directory structure to separate on basis of product (Scintilla, SciTE, DMApp)
	and environment (Cross-platform, Win32, GTK+).
      </li>
      <li>
        Download packaging to allow download of the source or platform dependent executables.
      </li>
      <li>
        Source code now available from CVS at SourceForge.
      </li>
      <li>
        Very simple Windows-only demonstration application DMApp is available from cvs as dmapp.
      </li>
      <li>
        Lexing functionality may optionally be included in Scintilla rather than be provided by
        the container.
      </li>
      <li>
        Set of lexers included is determined at link time by defining which of the Lex* object files
	are linked in.
      </li>
      <li>
        On Windows, the SciLexer.DLL extends Scintilla.DLL with the standard lexers.
      </li>
      <li>
        Enhanced HTML lexer styles embedded VBScript and Python.
	ASP segments are styled and ASP scripts in JavaScript, VBScript and Python are styled.
      </li>
      <li>
        PLSQL and PHP supported.
      </li>
      <li>
        Maximum number of lexical states extended to 128.
      </li>
      <li>
        Lexers may store per line parse state for multiple line features such as ASP script language choice.
      </li>
      <li>
        Lexing API simplified.
      </li>
      <li>
        Project file for Visual C++.
      </li>
      <li>
        Can now cycle through all recent files with Ctrl+Tab in SciTE.
      </li>
      <li>
        Bookmarks in SciTE.
      </li>
      <li>
        Drag and drop copy works when dragging to the edge of the selection.
      </li>
      <li>
        Fixed bug with value sizes in properties file.
      </li>
      <li>
        Fixed bug with last line in properties file not being used.
      </li>
      <li>
        Bug with multiple views of one document fixed.
      </li>
      <li>
        Keypad now works on GTK+.
      </li>
    </ul>
    <h3>
       <a href="https://prdownloads.sourceforge.net/scintilla/SciTE122.zip?download">Release 1.22</a>
    </h3>
    <ul>
      <li>
        Released on 27 February 2000.
      </li>
      <li>
        wxWindows platform defined.
	Implementation for wxWindows will be available separately
	from main Scintilla distribution.
      </li>
      <li>
        Line folding in Scintilla.
      </li>
      <li>
        SciTE performs syntax directed folding for C/C++/Java/JavaScript and for Python.
      </li>
      <li>
        Optional macro recording support.
      </li>
      <li>
        User properties file (SciTEUser.properties) allows for customization by the user
	that is not overwritten with each installation of SciTE.
      </li>
      <li>
        Python lexer detects and highlights inconsistent indentation.
      </li>
      <li>
        Margin API made more orthogonal. SCI_SETMARGINWIDTH and SCI_SETLINENUMBERWIDTH
        are deprecated in favour of this new API.
      </li>
      <li>
        Margins may be made sensitive to forward mouse click events to container.
      </li>
      <li>
        SQL lexer and styles included.
      </li>
      <li>
        Perl lexer handles regular expressions better.
      </li>
      <li>
        Caret policy determines how closely caret is tracked by visible area.
      </li>
      <li>
        New marker shapes: arrow pointing down, plus and minus.
      </li>
      <li>
        Optionally display full path in title rather than just file name.
      </li>
      <li>
        Container is notified when Scintilla gains or loses focus.
      </li>
      <li>
        SciTE handles focus in a more standard way and applies the main
	edit commands to the focused pane.
      </li>
      <li>
        Container is notified when Scintilla determines that a line needs to be made visible.
      </li>
      <li>
        Document watchers receive notification when document about to be deleted.
      </li>
      <li>
        Document interface allows access to list of watchers.
      </li>
      <li>
        Line end determined correctly for lines ending with only a '\n'.
      </li>
      <li>
        Search variant that searches form current selection and sets selection.
      </li>
      <li>
        SciTE understands format of diagnostic messages from WScript.
      </li>
      <li>
        SciTE remembers top line of window for each file in MRU list so switching to a recent file
	is more likely to show the same text as when the file was previously visible.
      </li>
      <li>
        Document reference count now initialized correctly.
      </li>
      <li>
        Setting a null document pointer creates an empty document.
      </li>
      <li>
        WM_GETTEXT can no longer overrun buffer.
      </li>
      <li>
        Polygon drawing bug fixed on GTK+.
      </li>
      <li>
        Java and JavaScript lexers merged into C++ lexer.
      </li>
      <li>
        C++ lexer indicates unterminated strings by colouring the end of the line
	rather than changing the rest of the file to string style. This is less
	obtrusive and helps the folding.
      </li>
    </ul>
    <h3>
       <a href="https://prdownloads.sourceforge.net/scintilla/SciTE121.zip?download">Release 1.21</a>
    </h3>
    <ul>
      <li>
        Released on 2 February 2000.
      </li>
      <li>
        Blank margins on left and right side of text.
      </li>
      <li>
        SCN_CHECKBRACE renamed SCN_UPDATEUI and made more efficient.
      </li>
      <li>
        SciTE source code refactored into platform independent and platform specific classes.
      </li>
      <li>
        XML and Perl subset lexers in SciTE.
      </li>
      <li>
        Large improvement to lexing speed.
      </li>
      <li>
        A new subsystem, 2, allows use of ShellExec on Windows.
      </li>
      <li>
        Borland compatible makefile.
      </li>
      <li>
        Status bar showing caret position in GTK+ version of SciTE.
      </li>
      <li>
        Bug fixes to selection drawing when part of selection outside window, mouse release over
        scroll bars, and scroll positioning after deletion.
      </li>
    </ul>
    <h3>
       <a href="https://www.scintilla.org/SciTE120.zip">Release 1.2</a>
    </h3>
    <ul>
      <li>
        Released on 21 January 2000.
      </li>
      <li>
        Multiple views of one document.
      </li>
      <li>
        Rectangular selection, cut, copy, paste, drag and drop.
      </li>
      <li>
        Long line indication.
      </li>
      <li>
        Reverse searching
      </li>
      <li>
        Line end conversion.
      </li>
      <li>
        Generic autocompletion and calltips in SciTE.
      </li>
      <li>
        Call tip background colour can be set.
      </li>
      <li>
        SCI_MARKERPREV for moving to a previous marker.
      </li>
      <li>
        Caret kept more within window where possible.
      </li>
    </ul>
    <h3>
       <a href="https://www.scintilla.org/SciTE115.zip">Release 1.15</a>
    </h3>
    <ul>
      <li>
        Released on 15 December 1999.
      </li>
      <li>
        Brace highlighting and badlighting (for mismatched braces).
      </li>
      <li>
        Visible line ends.
      </li>
      <li>
        Multiple line call tips.
      </li>
      <li>
        Printing now works from SciTE on Windows.
      </li>
      <li>
        SciTE has a global "*" lexer style that is used as the basis for all the lexers' styles.
      </li>
      <li>
        Fixes some warnings on GTK+ 1.2.6.
      </li>
      <li>
        Better handling of modal dialogs on GTK+.
      </li>
      <li>
        Resize handle drawn on pane splitter in SciTE on GTK+ so it looks more like a regular GTK+
        *paned widget.
      </li>
      <li>
        SciTE does not place window origin offscreen if no properties file found on GTK+.
      </li>
      <li>
        File open filter remembered in SciTE on Windows.
      </li>
      <li>
        New mechanism using style numbers 32 to 36 standardizes the setting of styles for brace
        highlighting, brace badlighting, line numbers, control characters and the default style.
      </li>
      <li>
        Old messages SCI_SETFORE .. SCI_SETFONT have been replaced by the default style 32. The old
        messages are deprecated and will disappear in a future version.
      </li>
    </ul>
    <h3>
       <a href="https://www.scintilla.org/SciTE114.zip">Release 1.14</a>
    </h3>
    <ul>
      <li>
        Released on 20 November 1999.
      </li>
      <li>
        Fixes a scrolling bug reported on GTK+.
      </li>
    </ul>
    <h3>
       <a href="https://www.scintilla.org/SciTE113.zip">Release 1.13</a>
    </h3>
    <ul>
      <li>
        Released on 18 November 1999.
      </li>
      <li>
        Fixes compilation problems with the mingw32 GCC 2.95.2 on Windows.
      </li>
      <li>
        Control characters are now visible.
      </li>
      <li>
        Performance has improved, particularly for scrolling.
      </li>
      <li>
        Windows RichEdit emulation is more accurate. This may break client code that uses these
        messages: EM_GETLINE, EM_GETLINECOUNT, EM_EXGETSEL, EM_EXSETSEL, EM_EXLINEFROMCHAR,
        EM_LINELENGTH, EM_LINEINDEX, EM_CHARFROMPOS, EM_POSFROMCHAR, and EM_GETTEXTRANGE.
      </li>
      <li>
        Menus rearranged and accelerator keys set for all static items.
      </li>
      <li>
        Placement of space indicators in view whitespace mode is more accurate with some fonts.
      </li>
    </ul>
    <h3>
       <a href="https://www.scintilla.org/SciTE112.zip">Release 1.12</a>
    </h3>
    <ul>
      <li>
        Released on 9 November 1999.
      </li>
      <li>
        Packaging error in 1.11 meant that the compilation error was not fixed in that release.
        Linux/GTK+ should compile with GCC 2.95 this time.
      </li>
    </ul>
    <h3>
       <a href="https://www.scintilla.org/SciTE111.zip">Release 1.11</a>
    </h3>
    <ul>
      <li>
        Released on 7 November 1999.
      </li>
      <li>
        Fixed a compilation bug in ScintillaGTK.cxx.
      </li>
      <li>
        Added a README file to explain how to build.
      </li>
      <li>
        GTK+/Linux downloads now include documentation.
      </li>
      <li>
        Binary only Sc1.EXE one file download for Windows.
      </li>
    </ul>
    <h3>
       <a href="https://www.scintilla.org/SciTE110.zip">Release 1.1</a>
    </h3>
    <ul>
      <li>
        Released on 6 November 1999.
      </li>
      <li>
        Major restructuring for better modularity and platform independence.
      </li>
      <li>
        Inter-application drag and drop.
      </li>
      <li>
        Printing support in Scintilla on Windows.
      </li>
      <li>
        Styles can select colouring to end of line. This can be used when a file contains more than
        one language to differentiate between the areas in each language. An example is the HTML +
        JavaScript styling in SciTE.
      </li>
      <li>
        Actions can be grouped in the undo stack, so they will be undone together. This grouping is
        hierarchical so higher level actions such as replace all can be undone in one go. Call to
        discover whether there are any actions to redo.
      </li>
      <li>
        The set of characters that define words can be changed.
      </li>
      <li>
        Markers now have identifiers and can be found and deleted by their identifier. The empty
        marker type can be used to make a marker that is invisible and which is only used to trace
        where a particular line moves to.
      </li>
      <li>
        Double click notification.
      </li>
      <li>
        HTML styling in SciTE also styles embedded JavaScript.
      </li>
      <li>
        Additional tool commands can be added to SciTE.
      </li>
      <li>
        SciTE option to allow reloading if changed upon application activation and saving on
        application deactivation. Not yet working on GTK+ version.
      </li>
      <li>
        Entry fields in search dialogs remember last 10 user entries. Not working in all cases in
        Windows version.
      </li>
      <li>
        SciTE can save a styled copy of the current file in HTML format. As SciTE does not yet
        support printing, this can be used to print a file by then using a browser to print the
        HTML file.
      </li>
    </ul>
    <h3>
       <a href="https://www.scintilla.org/SciTE102.zip">Release 1.02</a>
    </h3>
    <ul>
      <li>
        Released on 1 October 1999.
      </li>
      <li>
        GTK+ version compiles with GCC 2.95.
      </li>
      <li>
        Properly deleting objects when window destroyed under GTK+.
      </li>
      <li>
        If the selection is not empty backspace deletes the selection.
      </li>
      <li>
        Some X style middle mouse button handling for copying the primary selection to and from
        Scintilla. Does not work in all cases.
      </li>
      <li>
        HTML styling in SciTE.
      </li>
      <li>
        Stopped dirty flag being set in SciTE when results pane modified.
      </li>
    </ul>
    <h3>
       <a href="https://www.scintilla.org/SciTE101.zip">Release 1.01</a>
    </h3>
    <ul>
      <li>
        Released on 28 September 1999.
      </li>
      <li>
        Better DBCS support on Windows including IME.
      </li>
      <li>
        Wheel mouse support for scrolling and zooming on Windows. Zooming with Ctrl+KeypadPlus and
        Ctrl+KeypadMinus.
      </li>
      <li>
        Performance improvements especially on GTK+.
      </li>
      <li>
        Caret blinking and settable colour on both GTK+ and Windows.
      </li>
      <li>
        Drag and drop within a Scintilla window. On Windows, files can be dragged into SciTE.
      </li>
    </ul>
    <h3>
       <a href="https://www.scintilla.org/SciTE100.zip">Release 1.0</a>
    </h3>
    <ul>
      <li>
        Released on 17 May 1999.
      </li>
      <li>
        Changed name of "Tide" to "SciTE" to avoid clash with a TCL based IDE. "SciTE" is a
        SCIntilla based Text Editor and is Latin meaning something like "understanding in a neat
        way" and is also an Old English version of the word "shit".
      </li>
      <li>
        There is a SCI_AUTOCSTOPS message for defining a string of characters that will stop
        autocompletion mode. Autocompletion mode is cancelled when any cursor movement occurs apart
        from backspace.
      </li>
      <li>
        GTK+ version now splits horizontally as well as vertically and all dialogs cancel when the
        escape key is pressed.
      </li>
    </ul>
    <h3>
       <a href="https://www.scintilla.org/Tide92.zip">Beta release 0.93</a>
    </h3>
    <ul>
      <li>
        Released on 12 May 1999.
      </li>
      <li>
        A bit more robust than 0.92 and supports SCI_MARKERNEXT message.
      </li>
    </ul>
    <h3>
       <a href="https://www.scintilla.org/Tide92.zip">Beta release 0.92</a>
    </h3>
    <ul>
      <li>
        Released on 11 May 1999.
      </li>
      <li>
        GTK+ version now contains all features of Windows version with some very small differences.
        Executing programs works much better now.
      </li>
      <li>
        New palette code to allow more colours to be displayed in 256 colour screen modes. A line
        number column can be displayed to the left of the selection margin.
      </li>
      <li>
        The code that maps from line numbers to text positions and back has been completely
        rewritten to be faster, and to allow markers to move with the text.
      </li>
    </ul>
    <h3>
       <a href="https://www.scintilla.org/Tide91.zip">Beta release 0.91</a>
    </h3>
    <ul>
      <li>
        Released on 30 April 1999, containing fixes to text measuring to make Scintilla work better
        with bitmap fonts. Also some small fixes to make compiling work with Visual C++.
      </li>
    </ul>
    <h3>
       <a href="https://www.scintilla.org/Tide90.zip">Beta release 0.90</a>
    </h3>
    <ul>
      <li>
        Released on 29 April 1999, containing working GTK+/Linux version.
      </li>
      <li>
        The Java, C++ and Python lexers recognize operators as distinct from default allowing them
        to be highlighted.
      </li>
    </ul>
    <h3>
       <a href="https://www.scintilla.org/Tide82.zip">Beta release 0.82</a>
    </h3>
    <ul>
      <li>
        Released on 1 April 1999, to fix a problem with handling the Enter key in PythonWin. Also
        fixes some problems with cmd key mapping.
      </li>
    </ul>
    <h3>
       <a href="https://www.scintilla.org/Tide81.zip">Beta release 0.81</a>
    </h3>
    <ul>
      <li>
        Released on 30th March 1999, containing bug fixes and a few more features.
      </li>
      <li>
        Static linking supported and Tidy.EXE, a statically linked version of Tide.EXE. Changes to
        compiler flags in the makefiles to optimize for size.
      </li>
      <li>
        Scintilla supports a 'savepoint' in the undo stack which can be set by the container when
        the document is saved. Notifications are sent to the container when the savepoint is
        entered or left, allowing the container to to display a dirty indicator and change its
        menus.
      </li>
      <li>
        When Scintilla is set to read-only mode, a notification is sent to the container should the
        user try to edit the document. This can be used to check the document out of a version
        control system.
      </li>
      <li>
        There is an API for setting the appearance of indicators.
      </li>
      <li>
        The keyboard mapping can be redefined or removed so it can be implemented completely by the
        container. All of the keyboard commands are now commands which can be sent by the
        container.
      </li>
      <li>
        A home command like Visual C++ with one hit going to the start of the text on the line and
        the next going to the left margin is available. I do not personally like this but my
        fingers have become trained to it by much repetition.
      </li>
      <li>
        SCI_MARKERDELETEALL has an argument in wParam which is the number of the type marker to
        delete with -1 performing the old action of removing all marker types.
      </li>
      <li>
        Tide now understands both the file name and line numbers in error messages in most cases.
      </li>
      <li>
        Tide remembers the current lines of files in the recently used list.
      </li>
      <li>
        Tide has a Find in Files command.
      </li>
    </ul>
    <h3>
       Beta release 0.80
    </h3>
    <ul>
      <li>
        This was the first public release on 14th March 1999, containing a mostly working Win32
        Scintilla DLL and Tide EXE.
      </li>
    </ul>
    <h3>
       Beta releases of SciTE were called Tide
    </h3>
  </body>
</html><|MERGE_RESOLUTION|>--- conflicted
+++ resolved
@@ -613,13 +613,12 @@
 	<a href="https://github.com/ScintillaOrg/lexilla/pull/70">Pull request #70</a>.
 	</li>
 	<li>
-<<<<<<< HEAD
 	Matlab: improve support of class definition syntax.
 	<a href="https://github.com/ScintillaOrg/lexilla/pull/75">Pull request #75</a>.
-=======
+	</li>
+	<li>
 	Raku: fix escape detection.
 	<a href="https://github.com/ScintillaOrg/lexilla/pull/76">Pull request #76</a>.
->>>>>>> 1b8a41b2
 	</li>
 	<li>
 	Ruby: fix character sequence "?\\#" to not include '#' in SCE_RB_NUMBER as only second '\' is quoted.
